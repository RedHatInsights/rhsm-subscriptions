--- conflicted
+++ resolved
@@ -152,14 +152,10 @@
                 // Continue processing other messages - invalid messages are ignored
               }
             }
-<<<<<<< HEAD
-            // Validate each message until a match is found.
-=======
 
             Log.debug(this, "Successfully parsed %d messages from cache", typedMessages.size());
 
             // Validate messages
->>>>>>> 10e563b6
             int validCount = 0;
             for (var message : typedMessages) {
               if (validator.test(message.getValue())) {
