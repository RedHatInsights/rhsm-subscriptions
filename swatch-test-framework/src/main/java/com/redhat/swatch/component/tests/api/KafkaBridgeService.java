/*
 * Copyright Red Hat, Inc.
 *
 * This program is free software: you can redistribute it and/or modify
 * it under the terms of the GNU General Public License as published by
 * the Free Software Foundation, either version 3 of the License, or
 * (at your option) any later version.
 *
 * This program is distributed in the hope that it will be useful,
 * but WITHOUT ANY WARRANTY; without even the implied warranty of
 * MERCHANTABILITY or FITNESS FOR A PARTICULAR PURPOSE.  See the
 * GNU General Public License for more details.
 *
 * You should have received a copy of the GNU General Public License
 * along with this program.  If not, see <https://www.gnu.org/licenses/>.
 *
 * Red Hat trademarks are not licensed under GPLv3. No permission is
 * granted to use or replicate Red Hat trademarks that are incorporated
 * in this software or its documentation.
 */
package com.redhat.swatch.component.tests.api;

import com.fasterxml.jackson.databind.JavaType;
import com.fasterxml.jackson.databind.type.TypeFactory;
import com.redhat.swatch.component.tests.api.dto.KafkaMessage;
import com.redhat.swatch.component.tests.logging.Log;
import com.redhat.swatch.component.tests.utils.AwaitilitySettings;
import com.redhat.swatch.component.tests.utils.AwaitilityUtils;
import com.redhat.swatch.component.tests.utils.JsonUtils;
import io.restassured.config.EncoderConfig;
import io.restassured.config.ObjectMapperConfig;
import io.restassured.config.RestAssuredConfig;
import io.restassured.response.Response;
import java.util.ArrayList;
import java.util.HashMap;
import java.util.List;
import java.util.Map;
import java.util.UUID;
import java.util.concurrent.ConcurrentHashMap;
import java.util.concurrent.CopyOnWriteArrayList;
import java.util.concurrent.Executors;
import java.util.concurrent.ScheduledExecutorService;
import java.util.concurrent.TimeUnit;

public class KafkaBridgeService extends RestService {

  private static final String CONTENT_TYPE = "application/vnd.kafka.json.v2+json";
  private static final String CONSUMER_GROUP = "component-tests-" + UUID.randomUUID().toString();

  // Consumers by topic
  private final Map<String, String> consumers = new HashMap<>();

  // Background scheduler to keep consumers alive
  private ScheduledExecutorService keepAliveScheduler;

  // In-memory cache of all messages received by topic
  private final Map<String, CopyOnWriteArrayList<Object>> messageCache = new ConcurrentHashMap<>();

  public KafkaBridgeService subscribeToTopic(String topic) {
    String consumerId = UUID.randomUUID().toString();
    // If service is already running, create consumer for topic
    if (isRunning()) {
      createConsumerForTopic(topic, consumerId);
    }

    // Register it to keep track of consumers for this topic
    consumers.put(topic, consumerId);
    // Initialize message cache for this topic
    messageCache.put(topic, new CopyOnWriteArrayList<>());
    return this;
  }

  @Override
  public void start() {
    super.start();
    for (var consumer : consumers.entrySet()) {
      createConsumerForTopic(consumer.getKey(), consumer.getValue());
    }

    // Start background keep-alive process
    startConsumerKeepAlive();

    Log.debug(this, "KafkaBridge service fully initialized");
  }

  @Override
  public void stop() {
    // Stop background keep-alive process
    stopConsumerKeepAlive();

    for (String consumer : consumers.values()) {
      deleteConsumer(consumer);
    }

    super.stop();
  }

  public void produceKafkaMessage(String topic, Object value) {
    produceKafkaMessage(topic, null, value);
  }

  public void produceKafkaMessage(String topic, String key, Object value) {
    var data = Map.of("records", List.of(buildMessage(key, value)));

    given()
        .config(
            RestAssuredConfig.config()
                .objectMapperConfig(
                    ObjectMapperConfig.objectMapperConfig()
                        .jackson2ObjectMapperFactory((cls, charset) -> JsonUtils.getObjectMapper()))
                .encoderConfig(
                    EncoderConfig.encoderConfig()
                        .appendDefaultContentCharsetToContentTypeIfUndefined(false)))
        .contentType("application/vnd.kafka.json.v2+json")
        .body(data)
        .when()
        .post("/topics/" + topic)
        .then()
        .statusCode(200);
  }

  /**
   * Waits for a single Kafka message that matches the validator and returns it.
   *
   * @param topic The Kafka topic to wait for messages from
   * @param validator The message validator containing the filter and type information
   * @return The first message that matches the validator
   * @throws IllegalArgumentException if no consumer exists for the topic
   */
  public <V> V waitForKafkaMessage(String topic, MessageValidator<V> validator) {
    List<V> messages = waitForKafkaMessage(topic, validator, 1);
    return messages.isEmpty() ? null : messages.get(0);
  }

  /**
   * Waits for multiple Kafka messages that match the validator and returns them.
   *
   * @param topic The Kafka topic to wait for messages from
   * @param validator The message validator containing the filter and type information
   * @param expectedCount The number of messages to wait for
   * @return A list of messages that match the validator
   * @throws IllegalArgumentException if no consumer exists for the topic
   */
  public <V> List<V> waitForKafkaMessage(
      String topic, MessageValidator<V> validator, int expectedCount) {
    String consumer = consumers.get(topic);
    if (consumer == null) {
      throw new IllegalArgumentException("No consumer for topic " + topic);
    }

    Log.debug(this, "Waiting for %d messages in topic %s", expectedCount, topic);

    List<V> matchedMessages = new ArrayList<>();

    AwaitilityUtils.untilIsTrue(
        () -> {
          try {
<<<<<<< HEAD
            // First check cached messages
=======
            matchedMessages.clear(); // Clear previous attempts

            // Get cached messages for this topic
>>>>>>> 68b6568b
            CopyOnWriteArrayList<Object> cachedMessages = messageCache.get(topic);
            List<KafkaMessage<V>> allTypedMessages = new ArrayList<>();

            if (cachedMessages != null && !cachedMessages.isEmpty()) {
              Log.debug(this, "Found %d cached messages in topic %s", cachedMessages.size(), topic);

              // Convert cached messages to typed messages
              for (Object rawMessage : cachedMessages) {
                try {
                  String messageJson = JsonUtils.getObjectMapper().writeValueAsString(rawMessage);
                  TypeFactory typeFactory = JsonUtils.getObjectMapper().getTypeFactory();
                  JavaType messageType =
                      typeFactory.constructParametricType(KafkaMessage.class, validator.getType());
                  KafkaMessage<V> typedMessage =
                      JsonUtils.getObjectMapper().readValue(messageJson, messageType);
                  allTypedMessages.add(typedMessage);
                } catch (Exception e) {
                  Log.debug(this, "Failed to parse cached message: %s", e.getMessage());
                }
              }
            }

            // If we don't have enough cached messages, poll directly for more
            if (allTypedMessages.size() < expectedCount) {
              Log.debug(
                  this,
                  "Not enough cached messages (%d < %d), polling directly",
                  allTypedMessages.size(),
                  expectedCount);

<<<<<<< HEAD
              try {
                Response response =
                    given()
                        .accept(CONTENT_TYPE)
                        .queryParam("timeout", 2000) // 2 second timeout for direct poll
                        .when()
                        .get(
                            "/consumers/" + CONSUMER_GROUP + "/instances/" + consumer + "/records");

                if (response.getStatusCode() == 200) {
                  String responseBody = response.getBody().asString();
                  List<Map<String, Object>> rawMessages = parseRawMessages(responseBody);

                  if (!rawMessages.isEmpty()) {
                    Log.debug(this, "Found %d new messages from direct poll", rawMessages.size());

                    // Convert new messages to typed messages
                    for (Object rawMessage : rawMessages) {
                      try {
                        String messageJson =
                            JsonUtils.getObjectMapper().writeValueAsString(rawMessage);
                        TypeFactory typeFactory = JsonUtils.getObjectMapper().getTypeFactory();
                        JavaType messageType =
                            typeFactory.constructParametricType(
                                KafkaMessage.class, validator.getType());
                        KafkaMessage<V> typedMessage =
                            JsonUtils.getObjectMapper().readValue(messageJson, messageType);
                        allTypedMessages.add(typedMessage);
                      } catch (Exception e) {
                        Log.debug(this, "Failed to parse direct poll message: %s", e.getMessage());
                      }
                    }
                  }
=======
            // Convert cached messages to typed messages and validate
            for (Object rawMessage : cachedMessages) {
              try {
                // Parse the raw message as KafkaMessage<V>
                String messageJson = JsonUtils.getObjectMapper().writeValueAsString(rawMessage);
                TypeFactory typeFactory = JsonUtils.getObjectMapper().getTypeFactory();
                JavaType messageType =
                    typeFactory.constructParametricType(KafkaMessage.class, validator.getType());
                KafkaMessage<V> typedMessage =
                    JsonUtils.getObjectMapper().readValue(messageJson, messageType);
                V message = typedMessage.getValue();

                if (validator.test(message)) {
                  matchedMessages.add(message);
                  Log.debug(this, "Valid message found: %s", message);
>>>>>>> 68b6568b
                }
              } catch (Exception e) {
                Log.debug(this, "Direct poll failed: %s", e.getMessage());
              }
            }

<<<<<<< HEAD
            Log.debug(this, "Total messages available: %d", allTypedMessages.size());

            // Validate messages
            int validCount = 0;
            for (var message : allTypedMessages) {
              if (validator.test(message.getValue())) {
                validCount++;
                Log.debug(this, "Valid message found: %s", message.getValue());
              }
            }

            Log.debug(
                this,
                "Found %d valid messages out of %d total",
                validCount,
                allTypedMessages.size());

            // Return true if we have enough valid messages
            boolean hasEnoughMessages = validCount >= expectedCount;
            if (hasEnoughMessages) {
              Log.info(
                  this, "Found sufficient valid messages (%d >= %d)", validCount, expectedCount);
            }

            return hasEnoughMessages;
=======
            Log.debug(
                this,
                "Found %d valid messages out of %d total cached",
                matchedMessages.size(),
                cachedMessages.size());
            return matchedMessages.size() >= expectedCount;
>>>>>>> 68b6568b

          } catch (Exception e) {
            Log.debug(this, "Error checking messages: %s", e.getMessage());
            return false;
          }
        },
        AwaitilitySettings.defaults().withService(this));

    return new ArrayList<>(matchedMessages);
  }

  private void deleteConsumer(String consumerInstance) {
    Log.debug(this, "Deleting consumer: %s", consumerInstance);
    given().when().delete("/consumers/" + CONSUMER_GROUP + "/instances/" + consumerInstance);
  }

  private void createConsumerForTopic(String topic, String consumerInstance) {
    Log.debug(this, "Creating consumer for topic '%s': %s", topic, consumerInstance);
    createConsumerGroup(consumerInstance);
    subscribeToTopic(consumerInstance, topic);
  }

  private void createConsumerGroup(String consumerInstance) {
    given()
        .contentType(CONTENT_TYPE)
        .body(
            Map.of(
                "name",
                consumerInstance,
                "format",
                "json",
                // Prevents race condition by ensuring consumer sees messages produced before
                // consumer reconciliation
                "auto.offset.reset",
                "earliest",
                "enable.auto.commit",
                true,
                "consumer.request.timeout.ms",
                3000))
        .when()
        .post("/consumers/" + CONSUMER_GROUP)
        .then()
        .statusCode(200);
  }

  private void subscribeToTopic(String consumerInstance, String topic) {
    given()
        .contentType(CONTENT_TYPE)
        .body(Map.of("topics", List.of(topic)))
        .when()
        .post("/consumers/" + CONSUMER_GROUP + "/instances/" + consumerInstance + "/subscription")
        .then()
        .statusCode(204);
  }

  /**
   * Starts a background process that polls consumers every 2 seconds to keep them alive. This
   * prevents Kafka Bridge from automatically deleting inactive consumers. Also caches all received
   * messages in memory for later retrieval.
   */
  private void startConsumerKeepAlive() {
    if (keepAliveScheduler != null) {
      stopConsumerKeepAlive();
    }

    keepAliveScheduler =
        Executors.newSingleThreadScheduledExecutor(
            r -> {
              Thread t = new Thread(r, "kafka-consumer-keepalive");
              t.setDaemon(true);
              return t;
            });

    Log.debug(
        this,
        "Starting consumer keep-alive and message caching process for %d consumers",
        consumers.size());

    keepAliveScheduler.scheduleAtFixedRate(
        () -> {
          try {
            for (Map.Entry<String, String> entry : consumers.entrySet()) {
              String topic = entry.getKey();
              String consumerInstance = entry.getValue();

              try {
                // Poll for messages to keep consumer alive AND cache messages
                Response response =
                    given()
                        .accept(CONTENT_TYPE)
                        .queryParam("timeout", 1000) // Slightly longer timeout to get messages
                        .when()
                        .get(
                            "/consumers/"
                                + CONSUMER_GROUP
                                + "/instances/"
                                + consumerInstance
                                + "/records");

                if (response.getStatusCode() == 200) {
                  String responseBody = response.getBody().asString();

                  // Parse and cache any messages received
                  try {
                    List<Map<String, Object>> rawMessages = parseRawMessages(responseBody);
                    if (!rawMessages.isEmpty()) {
                      CopyOnWriteArrayList<Object> topicCache = messageCache.get(topic);
                      if (topicCache != null) {
                        topicCache.addAll(rawMessages);
                        Log.debug(
                            this,
                            "Cached %d new messages for topic %s (total: %d)",
                            rawMessages.size(),
                            topic,
                            topicCache.size());
                      }
                    }
                  } catch (Exception e) {
                    Log.debug(this, "Failed to parse messages for caching: %s", e.getMessage());
                  }
                } else {
                  Log.warn(
                      "Kafka Bridge: Keep-alive poll for consumer %s (topic: %s) failed with response %s",
                      consumerInstance, topic, response.getStatusCode());
                }

              } catch (Exception e) {
                Log.debug(
                    this,
                    "Keep-alive poll failed for consumer %s: %s",
                    consumerInstance,
                    e.getMessage());
              }
            }
          } catch (Exception e) {
            Log.debug(this, "Keep-alive process error: %s", e.getMessage());
          }
        },
        2,
        500,
        TimeUnit.MILLISECONDS);
  }

  /** Stops the background keep-alive process. */
  private void stopConsumerKeepAlive() {
    if (keepAliveScheduler != null) {
      Log.debug(this, "Stopping consumer keep-alive process");
      keepAliveScheduler.shutdown();
      try {
        if (!keepAliveScheduler.awaitTermination(5, TimeUnit.SECONDS)) {
          keepAliveScheduler.shutdownNow();
        }
      } catch (InterruptedException e) {
        keepAliveScheduler.shutdownNow();
        Thread.currentThread().interrupt();
      }
      keepAliveScheduler = null;
    }
  }

  /** Parses raw message response from Kafka Bridge into a list of message objects. */
  private List<Map<String, Object>> parseRawMessages(String responseBody) {
    try {
      if (responseBody == null
          || responseBody.trim().isEmpty()
          || "[]".equals(responseBody.trim())) {
        return List.of();
      }

      // Parse as list of generic objects
      TypeFactory typeFactory = JsonUtils.getObjectMapper().getTypeFactory();
      JavaType listType = typeFactory.constructCollectionType(List.class, Map.class);
      return JsonUtils.getObjectMapper().readValue(responseBody, listType);

    } catch (Exception e) {
      Log.debug(this, "Failed to parse raw messages: %s", e.getMessage());
      return List.of();
    }
  }

  private Map<String, Object> buildMessage(String key, Object value) {
    Map<String, Object> message = new HashMap<>();
    message.put("value", value);
    if (key != null) {
      message.put("key", key);
    }
    return message;
  }
}<|MERGE_RESOLUTION|>--- conflicted
+++ resolved
@@ -155,13 +155,9 @@
     AwaitilityUtils.untilIsTrue(
         () -> {
           try {
-<<<<<<< HEAD
-            // First check cached messages
-=======
             matchedMessages.clear(); // Clear previous attempts
 
             // Get cached messages for this topic
->>>>>>> 68b6568b
             CopyOnWriteArrayList<Object> cachedMessages = messageCache.get(topic);
             List<KafkaMessage<V>> allTypedMessages = new ArrayList<>();
 
@@ -192,7 +188,6 @@
                   allTypedMessages.size(),
                   expectedCount);
 
-<<<<<<< HEAD
               try {
                 Response response =
                     given()
@@ -226,37 +221,18 @@
                       }
                     }
                   }
-=======
-            // Convert cached messages to typed messages and validate
-            for (Object rawMessage : cachedMessages) {
-              try {
-                // Parse the raw message as KafkaMessage<V>
-                String messageJson = JsonUtils.getObjectMapper().writeValueAsString(rawMessage);
-                TypeFactory typeFactory = JsonUtils.getObjectMapper().getTypeFactory();
-                JavaType messageType =
-                    typeFactory.constructParametricType(KafkaMessage.class, validator.getType());
-                KafkaMessage<V> typedMessage =
-                    JsonUtils.getObjectMapper().readValue(messageJson, messageType);
-                V message = typedMessage.getValue();
-
-                if (validator.test(message)) {
-                  matchedMessages.add(message);
-                  Log.debug(this, "Valid message found: %s", message);
->>>>>>> 68b6568b
                 }
               } catch (Exception e) {
                 Log.debug(this, "Direct poll failed: %s", e.getMessage());
               }
             }
 
-<<<<<<< HEAD
             Log.debug(this, "Total messages available: %d", allTypedMessages.size());
 
-            // Validate messages
-            int validCount = 0;
+            // Validate messages and collect matching ones
             for (var message : allTypedMessages) {
               if (validator.test(message.getValue())) {
-                validCount++;
+                matchedMessages.add(message.getValue());
                 Log.debug(this, "Valid message found: %s", message.getValue());
               }
             }
@@ -264,25 +240,17 @@
             Log.debug(
                 this,
                 "Found %d valid messages out of %d total",
-                validCount,
+                matchedMessages.size(),
                 allTypedMessages.size());
 
             // Return true if we have enough valid messages
-            boolean hasEnoughMessages = validCount >= expectedCount;
+            boolean hasEnoughMessages = matchedMessages.size() >= expectedCount;
             if (hasEnoughMessages) {
               Log.info(
-                  this, "Found sufficient valid messages (%d >= %d)", validCount, expectedCount);
+                  this, "Found sufficient valid messages (%d >= %d)", matchedMessages.size(), expectedCount);
             }
 
             return hasEnoughMessages;
-=======
-            Log.debug(
-                this,
-                "Found %d valid messages out of %d total cached",
-                matchedMessages.size(),
-                cachedMessages.size());
-            return matchedMessages.size() >= expectedCount;
->>>>>>> 68b6568b
 
           } catch (Exception e) {
             Log.debug(this, "Error checking messages: %s", e.getMessage());
