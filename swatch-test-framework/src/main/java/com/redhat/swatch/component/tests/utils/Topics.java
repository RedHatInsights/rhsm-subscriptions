/*
 * Copyright Red Hat, Inc.
 *
 * This program is free software: you can redistribute it and/or modify
 * it under the terms of the GNU General Public License as published by
 * the Free Software Foundation, either version 3 of the License, or
 * (at your option) any later version.
 *
 * This program is distributed in the hope that it will be useful,
 * but WITHOUT ANY WARRANTY; without even the implied warranty of
 * MERCHANTABILITY or FITNESS FOR A PARTICULAR PURPOSE.  See the
 * GNU General Public License for more details.
 *
 * You should have received a copy of the GNU General Public License
 * along with this program.  If not, see <https://www.gnu.org/licenses/>.
 *
 * Red Hat trademarks are not licensed under GPLv3. No permission is
 * granted to use or replicate Red Hat trademarks that are incorporated
 * in this software or its documentation.
 */
package com.redhat.swatch.component.tests.utils;

public final class Topics {
  public static final String SUFFIX = "platform.rhsm-subscriptions.";
  public static final String BILLABLE_USAGE_HOURLY_AGGREGATE =
      SUFFIX + "billable-usage-hourly-aggregate";
  public static final String BILLABLE_USAGE_STATUS = SUFFIX + "billable-usage.status";
  public static final String UTILIZATION = SUFFIX + "utilization";
  public static final String SWATCH_SERVICE_INSTANCE_INGRESS = SUFFIX + "service-instance-ingress";
<<<<<<< HEAD
  public static final String TALLY = SUFFIX + "tally";
=======
  public static final String HBI_EVENT_IN = "platform.inventory.events";
>>>>>>> 68b6568b

  private Topics() {}
}<|MERGE_RESOLUTION|>--- conflicted
+++ resolved
@@ -27,11 +27,8 @@
   public static final String BILLABLE_USAGE_STATUS = SUFFIX + "billable-usage.status";
   public static final String UTILIZATION = SUFFIX + "utilization";
   public static final String SWATCH_SERVICE_INSTANCE_INGRESS = SUFFIX + "service-instance-ingress";
-<<<<<<< HEAD
   public static final String TALLY = SUFFIX + "tally";
-=======
   public static final String HBI_EVENT_IN = "platform.inventory.events";
->>>>>>> 68b6568b
 
   private Topics() {}
 }