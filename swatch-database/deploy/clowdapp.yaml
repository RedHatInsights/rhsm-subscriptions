--- conflicted
+++ resolved
@@ -10,10 +10,6 @@
     value: env-swatch-database
   - name: DATABASE
     value: rhsm
-<<<<<<< HEAD
-#    value: swatch-tally
-=======
->>>>>>> 00ee6f14
 
 objects:
   - apiVersion: cloud.redhat.com/v1alpha1
