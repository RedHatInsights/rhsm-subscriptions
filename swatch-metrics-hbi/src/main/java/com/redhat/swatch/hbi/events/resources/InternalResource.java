--- conflicted
+++ resolved
@@ -29,17 +29,7 @@
 import jakarta.annotation.security.RolesAllowed;
 import jakarta.enterprise.context.ApplicationScoped;
 import jakarta.inject.Inject;
-<<<<<<< HEAD
-import jakarta.validation.Valid;
-import jakarta.ws.rs.WebApplicationException;
-import jakarta.ws.rs.core.Response;
-import java.util.List;
-import java.util.UUID;
 import lombok.extern.slf4j.Slf4j;
-import org.candlepin.subscriptions.json.Event;
-=======
-import lombok.extern.slf4j.Slf4j;
->>>>>>> 4dc565e7
 import org.eclipse.microprofile.context.ManagedExecutor;
 
 @Slf4j
@@ -47,15 +37,6 @@
 public class InternalResource implements DefaultApi {
 
   public static final String SYNCHRONOUS_REQUEST_HEADER = "x-rh-swatch-synchronous-request";
-<<<<<<< HEAD
-
-  @Inject ManagedExecutor executor;
-
-  @Inject ApplicationConfiguration applicationProperties;
-
-  @Inject HbiEventOutboxService outboxService;
-=======
->>>>>>> 4dc565e7
 
   @Inject ManagedExecutor executor;
 
@@ -91,37 +72,6 @@
     return response;
   }
 
-<<<<<<< HEAD
-  @Override
-  @RolesAllowed({"service", "test"})
-  public FlushResponse flushOutbox(Boolean xRhSynchronousRequestHeader) {
-    boolean makeSynchronousRequest = Boolean.TRUE.equals(xRhSynchronousRequestHeader);
-    FlushResponse response = new FlushResponse().async(!makeSynchronousRequest);
-
-    if (makeSynchronousRequest) {
-      if (!applicationProperties.isSynchronousOperationsEnabled()) {
-        throw new SynchronousRequestsNotEnabledException();
-      }
-
-      log.info("Request received to flush the outbox synchronously!");
-      try {
-        long count = flush();
-        response.setStatus(FlushResponse.StatusEnum.SUCCESS);
-        response.setCount(count);
-        return response;
-      } catch (Exception e) {
-        throw new SynchronousOutboxFlushException(e);
-      }
-    }
-
-    log.info("Request received to flush the outbox asynchronously!");
-    executor.runAsync(this::flush);
-    response.setStatus(FlushResponse.StatusEnum.STARTED);
-    return response;
-  }
-
-=======
->>>>>>> 4dc565e7
   private long flush() {
     log.debug(
         "Outbox flush running on vertx worker thread: {}",
