--- conflicted
+++ resolved
@@ -21,10 +21,6 @@
 package com.redhat.swatch.hbi.events.services;
 
 import static org.junit.jupiter.api.Assertions.assertEquals;
-<<<<<<< HEAD
-import static org.junit.jupiter.api.Assertions.assertNotNull;
-=======
->>>>>>> 4dc565e7
 import static org.mockito.Mockito.reset;
 import static org.mockito.Mockito.times;
 import static org.mockito.Mockito.verify;
@@ -35,10 +31,6 @@
 import com.redhat.swatch.hbi.events.repository.HbiEventOutbox;
 import com.redhat.swatch.hbi.events.repository.HbiEventOutboxRepository;
 import com.redhat.swatch.hbi.events.test.helpers.HbiEventOutboxTestHelper;
-<<<<<<< HEAD
-import com.redhat.swatch.hbi.model.OutboxRecord;
-=======
->>>>>>> 4dc565e7
 import io.getunleash.Unleash;
 import io.quarkus.test.InjectMock;
 import io.quarkus.test.junit.QuarkusTest;
@@ -49,13 +41,7 @@
 import jakarta.inject.Inject;
 import jakarta.transaction.Transactional;
 import java.time.Duration;
-<<<<<<< HEAD
-import java.time.OffsetDateTime;
 import java.util.List;
-import java.util.UUID;
-=======
-import java.util.List;
->>>>>>> 4dc565e7
 import org.awaitility.Awaitility;
 import org.candlepin.subscriptions.json.Event;
 import org.eclipse.microprofile.reactive.messaging.Message;
@@ -100,7 +86,6 @@
     assertEquals(0, repository.count());
 
     assertSwatchEventSent(outbox.getSwatchEventJson());
-<<<<<<< HEAD
   }
 
   @Test
@@ -137,65 +122,6 @@
     assertSwatchEventSent();
   }
 
-  @Test
-  void testCreateOutboxRecordPersistsAndReturnsDto() {
-    Event event = createSwatchEvent();
-
-    OutboxRecord result = service.createOutboxRecord(event);
-
-    assertNotNull(result.getId());
-    assertEquals(ORG_ID, result.getOrgId());
-    assertEquals(event, result.getSwatchEventJson());
-    assertEquals(1L, repository.findByOrgId(ORG_ID).size());
-  }
-
-  private Event createSwatchEvent() {
-    Event event = new Event();
-    event.setOrgId(ORG_ID);
-    event.setEventSource("HBI_HOST");
-    event.setInstanceId(UUID.randomUUID().toString());
-    event.setEventType("test");
-    event.setServiceType("RHEL System");
-    event.setTimestamp(OffsetDateTime.now());
-    return event;
-=======
-  }
-
-  @Test
-  void testFlushOutboxRecordsEnforcesBatches() {
-    // Flush 1 record per batch.
-    config.setOutboxFlushBatchSize(1);
-    HbiEventOutbox outbox1 = withExistingOutboxRecord();
-    HbiEventOutbox outbox2 = withExistingOutboxRecord();
-    assertEquals(2, service.flushOutboxRecords());
-
-    // Outbox should have been processed in 3 queries (last query returns 0 records and stops loop)
-    verify(repository, times(3)).findAllWithLock(config.getOutboxFlushBatchSize());
-
-    // All records should have been removed after flushing.
-    assertEquals(0, repository.findByOrgId(ORG_ID).size());
-
-    // Ensure that event messages were sent for both batches.
-    assertSwatchEventSent(outbox1.getSwatchEventJson(), outbox2.getSwatchEventJson());
-  }
-
-  @Test
-  void testFlushOutboxRecordsProtectedByUnleashFlag() {
-    reset(unleash);
-    when(unleash.isEnabled(FeatureFlags.EMIT_EVENTS)).thenReturn(false);
-
-    withExistingOutboxRecord();
-    withExistingOutboxRecord();
-    withExistingOutboxRecord();
-    assertEquals(3, service.flushOutboxRecords());
-
-    // All records should have been removed after flushing.
-    assertEquals(0, repository.count());
-
-    assertSwatchEventSent();
->>>>>>> 4dc565e7
-  }
-
   @Transactional
   HbiEventOutbox withExistingOutboxRecord() {
     HbiEventOutbox outbox = outboxHelper.createHbiEventOutbox(ORG_ID);
