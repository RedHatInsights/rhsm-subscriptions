--- conflicted
+++ resolved
@@ -79,12 +79,9 @@
     subprojects.findAll { !Set.of(
             project(':clients'),
             project(':clients:quarkus'),
-<<<<<<< HEAD
             project(':vendor')
-=======
             project(':swatch-common-platform-quarkus'),
             project(':swatch-common-platform-spring-boot'),
->>>>>>> 9f2d1a4b
     ).contains(it)}.each {
         jacocoAggregation it
     }
