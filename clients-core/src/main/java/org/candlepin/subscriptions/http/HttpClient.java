--- conflicted
+++ resolved
@@ -83,18 +83,13 @@
         serviceProperties.getConnectionTtl().getSeconds(), TimeUnit.SECONDS);
     apacheBuilder.setSSLContext(getSslContext(serviceProperties));
 
-<<<<<<< HEAD
-    CloseableHttpClient httpClient = apacheBuilder.build();
-=======
     // Ignore cookies. Not ignoring them results in error messages in the logs due to mismatches
     // in domains.
     RequestConfig cookieConfig =
         RequestConfig.custom().setCookieSpec(CookieSpecs.IGNORE_COOKIES).build();
     apacheBuilder.setDefaultRequestConfig(cookieConfig);
 
-    org.apache.http.client.HttpClient httpClient = apacheBuilder.build();
->>>>>>> abe4196a
-
+    CloseableHttpClient httpClient = apacheBuilder.build();
     ClientHttpEngine engine = ApacheHttpClientEngine.create(httpClient);
 
     ClientConfiguration clientConfig =
