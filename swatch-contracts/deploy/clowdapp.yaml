---
apiVersion: template.openshift.io/v1
kind: Template
metadata:
  name: swatch-contracts
parameters:
  - name: IMAGE_PULL_SECRET
    value: quay-cloudservices-pull
  - name: MEMORY_REQUEST
    value: 1000Mi
  - name: MEMORY_LIMIT
    value: 1400Mi
  - name: CPU_REQUEST
    value: 350m
  - name: CPU_LIMIT
    value: 1500m
  - name: ENV_NAME
    value: env-swatch-contracts
  - name: REPLICAS
    value: '1'
  - name: IMAGE
    value: quay.io/cloudservices/swatch-contracts
  - name: IMAGE_TAG
    value: latest
  - name: ENABLE_SPLUNK_HEC
    value: 'true'
  - name: SPLUNK_HEC_URL
    value: https://splunk-hec.redhat.com:8088
  - name: SPLUNK_SOURCE
    value: 'swatch-contracts'
  - name: SPLUNK_SOURCE_TYPE
    value: 'quarkus_service'
  - name: SPLUNK_HEC_BATCH_SIZE
    value: '1000'
  - name: SPLUNK_HEC_BATCH_INTERVAL
    value: '10S'
  - name: SPLUNK_HEC_RETRY_COUNT
    value: '3'
  - name: SPLUNK_HEC_INCLUDE_EX
    value: 'true'
  - name: LOGGING_LEVEL_ROOT
    value: 'INFO'
  - name: LOGGING_LEVEL_COM_REDHAT_SWATCH
    value: 'INFO'
<<<<<<< HEAD
  - name: KAFKA_SEEK_OVERRIDE_END
    value: 'false'
  - name: KAFKA_SEEK_OVERRIDE_TIMESTAMP
    value: ''
  - name: ENABLE_AWS_DRY_RUN
    value: 'false'

objects:
- apiVersion: cloud.redhat.com/v1alpha1
  kind: ClowdApp
  metadata:
    name: swatch-contracts
    labels:
      prometheus: quarkus
  spec:
    envName: ${ENV_NAME}

    pullSecrets:
      name: ${IMAGE_PULL_SECRET}

    deployments:
      - name: service
        replicas: ${{REPLICAS}}
        webServices:
          public:
            enabled: true
        podSpec:
          image: ${IMAGE}:${IMAGE_TAG}
          command:
            - /bin/bash
            - /usr/local/s2i/run
          livenessProbe:
            failureThreshold: 3
            httpGet:
              path: /q/health/live
              port: 8000
              scheme: HTTP
            initialDelaySeconds: 20
            periodSeconds: 20
            successThreshold: 1
            timeoutSeconds: 5
          readinessProbe:
            failureThreshold: 3
            httpGet:
              path: /q/health/ready
              port: 8000
              scheme: HTTP
            initialDelaySeconds: 20
            periodSeconds: 20
            successThreshold: 1
            timeoutSeconds: 5
          resources:
            requests:
              cpu: ${CPU_REQUEST}
              memory: ${MEMORY_REQUEST}
            limits:
              cpu: ${CPU_LIMIT}
              memory: ${MEMORY_LIMIT}
          env:
            - name: LOGGING_LEVEL_ROOT
              value: ${LOGGING_LEVEL_ROOT}
            - name: LOGGING_LEVEL_COM_REDHAT_SWATCH
              value: ${LOGGING_LEVEL_COM_REDHAT_SWATCH}
            - name: ENABLE_SPLUNK_HEC
              value: ${ENABLE_SPLUNK_HEC}
            - name: SPLUNKMETA_namespace
              valueFrom:
                fieldRef:
                  apiVersion: v1
                  fieldPath: metadata.namespace
            - name: SPLUNKMETA_host
              valueFrom:
                fieldRef:
                  apiVersion: v1
                  fieldPath: metadata.name
            - name: SPLUNK_HEC_URL
              value: ${SPLUNK_HEC_URL}
            - name: SPLUNK_HEC_TOKEN
              valueFrom:
                secretKeyRef:
                  name: splunk-hec-external
                  key: token
            - name: SPLUNK_SOURCE
              value: ${SPLUNK_SOURCE}
            - name: SPLUNK_SOURCE_TYPE
              value: ${SPLUNK_SOURCE_TYPE}
            - name: SPLUNK_HEC_BATCH_SIZE
              value: ${SPLUNK_HEC_BATCH_SIZE}
            - name: SPLUNK_HEC_BATCH_INTERVAL
              value: ${SPLUNK_HEC_BATCH_INTERVAL}
            - name: SPLUNK_HEC_RETRY_COUNT
              value: ${SPLUNK_HEC_RETRY_COUNT}
            - name: SPLUNK_HEC_INCLUDE_EX
              value: ${SPLUNK_HEC_INCLUDE_EX}
            - name: SWATCH_SELF_PSK
              valueFrom:
                secretKeyRef:
                  name: swatch-psks
                  key: self
          volumeMounts:
            - name: logs
              mountPath: /logs
            - name: pinhead
              mountPath: /pinhead
          volumes:
            - name: logs
              emptyDir:
            - name: pinhead
              secret:
                secretName: pinhead

- apiVersion: v1
  kind: Secret
  metadata:
    name: swatch-psks
  data:
    self: ZHVtbXk=
=======

objects:
  - apiVersion: cloud.redhat.com/v1alpha1
    kind: ClowdApp
    metadata:
      name: swatch-contracts
      labels:
        prometheus: quarkus
    spec:
      envName: ${ENV_NAME}

      pullSecrets:
        name: ${IMAGE_PULL_SECRET}

      deployments:
        - name: service
          replicas: ${{REPLICAS}}
          webServices:
            public:
              enabled: true
          podSpec:
            image: ${IMAGE}:${IMAGE_TAG}
            command:
              - /bin/bash
              - /usr/local/s2i/run
            livenessProbe:
              failureThreshold: 3
              httpGet:
                path: /q/health/live
                port: 8000
                scheme: HTTP
              initialDelaySeconds: 20
              periodSeconds: 20
              successThreshold: 1
              timeoutSeconds: 5
            readinessProbe:
              failureThreshold: 3
              httpGet:
                path: /q/health/ready
                port: 8000
                scheme: HTTP
              initialDelaySeconds: 20
              periodSeconds: 20
              successThreshold: 1
              timeoutSeconds: 5
            resources:
              requests:
                cpu: ${CPU_REQUEST}
                memory: ${MEMORY_REQUEST}
              limits:
                cpu: ${CPU_LIMIT}
                memory: ${MEMORY_LIMIT}
            env:
              - name: LOGGING_LEVEL_ROOT
                value: ${LOGGING_LEVEL_ROOT}
              - name: LOGGING_LEVEL_COM_REDHAT_SWATCH
                value: ${LOGGING_LEVEL_COM_REDHAT_SWATCH}
              - name: ENABLE_SPLUNK_HEC
                value: ${ENABLE_SPLUNK_HEC}
              - name: SPLUNKMETA_namespace
                valueFrom:
                  fieldRef:
                    apiVersion: v1
                    fieldPath: metadata.namespace
              - name: SPLUNKMETA_host
                valueFrom:
                  fieldRef:
                    apiVersion: v1
                    fieldPath: metadata.name
              - name: SPLUNK_HEC_URL
                value: ${SPLUNK_HEC_URL}
              - name: SPLUNK_HEC_TOKEN
                valueFrom:
                  secretKeyRef:
                    name: splunk-hec-external
                    key: token
              - name: SPLUNK_SOURCE
                value: ${SPLUNK_SOURCE}
              - name: SPLUNK_SOURCE_TYPE
                value: ${SPLUNK_SOURCE_TYPE}
              - name: SPLUNK_HEC_BATCH_SIZE
                value: ${SPLUNK_HEC_BATCH_SIZE}
              - name: SPLUNK_HEC_BATCH_INTERVAL
                value: ${SPLUNK_HEC_BATCH_INTERVAL}
              - name: SPLUNK_HEC_RETRY_COUNT
                value: ${SPLUNK_HEC_RETRY_COUNT}
              - name: SPLUNK_HEC_INCLUDE_EX
                value: ${SPLUNK_HEC_INCLUDE_EX}
              - name: SWATCH_SELF_PSK
                valueFrom:
                  secretKeyRef:
                    name: swatch-psks
                    key: self
            volumeMounts:
              - name: logs
                mountPath: /logs
              - name: pinhead
                mountPath: /pinhead
            volumes:
              - name: logs
                emptyDir:
              - name: pinhead
                secret:
                  secretName: pinhead

  - apiVersion: v1
    kind: Secret
    metadata:
      name: swatch-psks
    data:
      self: ZHVtbXk=
>>>>>>> 146a97d2
<|MERGE_RESOLUTION|>--- conflicted
+++ resolved
@@ -42,125 +42,6 @@
     value: 'INFO'
   - name: LOGGING_LEVEL_COM_REDHAT_SWATCH
     value: 'INFO'
-<<<<<<< HEAD
-  - name: KAFKA_SEEK_OVERRIDE_END
-    value: 'false'
-  - name: KAFKA_SEEK_OVERRIDE_TIMESTAMP
-    value: ''
-  - name: ENABLE_AWS_DRY_RUN
-    value: 'false'
-
-objects:
-- apiVersion: cloud.redhat.com/v1alpha1
-  kind: ClowdApp
-  metadata:
-    name: swatch-contracts
-    labels:
-      prometheus: quarkus
-  spec:
-    envName: ${ENV_NAME}
-
-    pullSecrets:
-      name: ${IMAGE_PULL_SECRET}
-
-    deployments:
-      - name: service
-        replicas: ${{REPLICAS}}
-        webServices:
-          public:
-            enabled: true
-        podSpec:
-          image: ${IMAGE}:${IMAGE_TAG}
-          command:
-            - /bin/bash
-            - /usr/local/s2i/run
-          livenessProbe:
-            failureThreshold: 3
-            httpGet:
-              path: /q/health/live
-              port: 8000
-              scheme: HTTP
-            initialDelaySeconds: 20
-            periodSeconds: 20
-            successThreshold: 1
-            timeoutSeconds: 5
-          readinessProbe:
-            failureThreshold: 3
-            httpGet:
-              path: /q/health/ready
-              port: 8000
-              scheme: HTTP
-            initialDelaySeconds: 20
-            periodSeconds: 20
-            successThreshold: 1
-            timeoutSeconds: 5
-          resources:
-            requests:
-              cpu: ${CPU_REQUEST}
-              memory: ${MEMORY_REQUEST}
-            limits:
-              cpu: ${CPU_LIMIT}
-              memory: ${MEMORY_LIMIT}
-          env:
-            - name: LOGGING_LEVEL_ROOT
-              value: ${LOGGING_LEVEL_ROOT}
-            - name: LOGGING_LEVEL_COM_REDHAT_SWATCH
-              value: ${LOGGING_LEVEL_COM_REDHAT_SWATCH}
-            - name: ENABLE_SPLUNK_HEC
-              value: ${ENABLE_SPLUNK_HEC}
-            - name: SPLUNKMETA_namespace
-              valueFrom:
-                fieldRef:
-                  apiVersion: v1
-                  fieldPath: metadata.namespace
-            - name: SPLUNKMETA_host
-              valueFrom:
-                fieldRef:
-                  apiVersion: v1
-                  fieldPath: metadata.name
-            - name: SPLUNK_HEC_URL
-              value: ${SPLUNK_HEC_URL}
-            - name: SPLUNK_HEC_TOKEN
-              valueFrom:
-                secretKeyRef:
-                  name: splunk-hec-external
-                  key: token
-            - name: SPLUNK_SOURCE
-              value: ${SPLUNK_SOURCE}
-            - name: SPLUNK_SOURCE_TYPE
-              value: ${SPLUNK_SOURCE_TYPE}
-            - name: SPLUNK_HEC_BATCH_SIZE
-              value: ${SPLUNK_HEC_BATCH_SIZE}
-            - name: SPLUNK_HEC_BATCH_INTERVAL
-              value: ${SPLUNK_HEC_BATCH_INTERVAL}
-            - name: SPLUNK_HEC_RETRY_COUNT
-              value: ${SPLUNK_HEC_RETRY_COUNT}
-            - name: SPLUNK_HEC_INCLUDE_EX
-              value: ${SPLUNK_HEC_INCLUDE_EX}
-            - name: SWATCH_SELF_PSK
-              valueFrom:
-                secretKeyRef:
-                  name: swatch-psks
-                  key: self
-          volumeMounts:
-            - name: logs
-              mountPath: /logs
-            - name: pinhead
-              mountPath: /pinhead
-          volumes:
-            - name: logs
-              emptyDir:
-            - name: pinhead
-              secret:
-                secretName: pinhead
-
-- apiVersion: v1
-  kind: Secret
-  metadata:
-    name: swatch-psks
-  data:
-    self: ZHVtbXk=
-=======
 
 objects:
   - apiVersion: cloud.redhat.com/v1alpha1
@@ -271,5 +152,4 @@
     metadata:
       name: swatch-psks
     data:
-      self: ZHVtbXk=
->>>>>>> 146a97d2
+      self: ZHVtbXk=