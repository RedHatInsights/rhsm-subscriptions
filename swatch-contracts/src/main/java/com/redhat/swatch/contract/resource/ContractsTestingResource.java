--- conflicted
+++ resolved
@@ -46,10 +46,7 @@
   @Transactional
   @RolesAllowed({"test"})
   public Contract createContract(Contract contract) throws ApiException, ProcessingException {
-<<<<<<< HEAD
     log.info("Creating contract");
-=======
->>>>>>> ee01cf37
     return service.createContract(contract);
   }
 
@@ -88,6 +85,7 @@
   }
 
   @Override
+  @RolesAllowed({"test"})
   public StatusResponse createPartnerEntitlementContract(PartnerEntitlementContract contract)
       throws ApiException, ProcessingException {
     return service.createPartnerContract(contract);
