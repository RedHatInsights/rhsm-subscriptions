/*
 * Copyright Red Hat, Inc.
 *
 * This program is free software: you can redistribute it and/or modify
 * it under the terms of the GNU General Public License as published by
 * the Free Software Foundation, either version 3 of the License, or
 * (at your option) any later version.
 *
 * This program is distributed in the hope that it will be useful,
 * but WITHOUT ANY WARRANTY; without even the implied warranty of
 * MERCHANTABILITY or FITNESS FOR A PARTICULAR PURPOSE.  See the
 * GNU General Public License for more details.
 *
 * You should have received a copy of the GNU General Public License
 * along with this program.  If not, see <https://www.gnu.org/licenses/>.
 *
 * Red Hat trademarks are not licensed under GPLv3. No permission is
 * granted to use or replicate Red Hat trademarks that are incorporated
 * in this software or its documentation.
 */
package com.redhat.swatch.contract.resource;

import com.redhat.swatch.contract.exception.UpdateContractException;
import com.redhat.swatch.contract.openapi.model.Contract;
import com.redhat.swatch.contract.openapi.model.PartnerEntitlementContract;
import com.redhat.swatch.contract.openapi.model.StatusResponse;
import com.redhat.swatch.contract.openapi.resource.ApiException;
import com.redhat.swatch.contract.openapi.resource.DefaultApi;
import com.redhat.swatch.contract.service.ContractService;
import java.util.List;
<<<<<<< HEAD
import java.util.Map;
import javax.annotation.security.RolesAllowed;
=======
import java.util.Objects;
>>>>>>> 3054fcb6
import javax.enterprise.context.ApplicationScoped;
import javax.inject.Inject;
import javax.transaction.Transactional;
import javax.ws.rs.ProcessingException;
import lombok.extern.slf4j.Slf4j;

@Slf4j
@ApplicationScoped
public class ContractsTestingResource implements DefaultApi {

  @Inject ContractService service;

  /**
   * Create contract record in database from provided contract dto payload
   *
   * @param contract
   * @return Contract
   * @throws ApiException
   * @throws ProcessingException
   */
  @Override
  @Transactional
  @RolesAllowed({"test"})
  public Contract createContract(Contract contract) throws ApiException, ProcessingException {
    log.info("Creating contract");
    return service.createContract(contract);
  }

  @Override
  @RolesAllowed({"test"})
  public void deleteContractByUUID(String uuid) throws ApiException, ProcessingException {
    log.info("Deleting contract {}", uuid);
    service.deleteContract(uuid);
  }

  /**
   * Get a list of saved contracts based on URL query parameters
   *
   * @param orgId
   * @param productId
   * @param metricId
   * @param billingProvider
   * @param billingAccountId
   * @return List<Contract> dtos
   * @throws ApiException
   * @throws ProcessingException
   */
  @Override
  @RolesAllowed({"test", "support", "service"})
  public List<Contract> getContract(
      String orgId,
      String productId,
      String metricId,
      String billingProvider,
      String billingAccountId)
      throws ApiException, ProcessingException {
<<<<<<< HEAD
    Map<String, Object> parameters = new HashMap<>();
    parameters.put("orgId", orgId);
    parameters.put("productId", productId);
    parameters.put("metricId", metricId);
    parameters.put("billingProvider", billingProvider);
    parameters.put("billingAccountId", billingAccountId);

    return service.getContracts(parameters);
=======
    return service.getContracts(orgId, productId, metricId, billingProvider, billingAccountId);
>>>>>>> 3054fcb6
  }

  /**
   * Verify that the path variable uuid matches the payload uuid, then update the contract in the
   * database with provided values
   *
   * @param uuid
   * @param contract
   * @return Contract
   * @throws ApiException
   * @throws ProcessingException
   */
  @Override
  @RolesAllowed({"test"})
  public Contract updateContract(String uuid, Contract contract)
      throws ApiException, ProcessingException {
<<<<<<< HEAD
    log.info("Updating contract {}", uuid);
=======

    if (Objects.nonNull(contract.getUuid()) && !Objects.equals(uuid, contract.getUuid())) {
      throw new UpdateContractException("Uuid in path variable and uuid in payload do not match");
    }

    contract.setUuid(uuid);

>>>>>>> 3054fcb6
    return service.updateContract(contract);
  }

  @Override
  @RolesAllowed({"test"})
  public StatusResponse createPartnerEntitlementContract(PartnerEntitlementContract contract)
      throws ApiException, ProcessingException {
    return service.createPartnerContract(contract);
  }
}<|MERGE_RESOLUTION|>--- conflicted
+++ resolved
@@ -27,13 +27,11 @@
 import com.redhat.swatch.contract.openapi.resource.ApiException;
 import com.redhat.swatch.contract.openapi.resource.DefaultApi;
 import com.redhat.swatch.contract.service.ContractService;
+import java.util.HashMap;
 import java.util.List;
-<<<<<<< HEAD
 import java.util.Map;
 import javax.annotation.security.RolesAllowed;
-=======
 import java.util.Objects;
->>>>>>> 3054fcb6
 import javax.enterprise.context.ApplicationScoped;
 import javax.inject.Inject;
 import javax.transaction.Transactional;
@@ -90,18 +88,7 @@
       String billingProvider,
       String billingAccountId)
       throws ApiException, ProcessingException {
-<<<<<<< HEAD
-    Map<String, Object> parameters = new HashMap<>();
-    parameters.put("orgId", orgId);
-    parameters.put("productId", productId);
-    parameters.put("metricId", metricId);
-    parameters.put("billingProvider", billingProvider);
-    parameters.put("billingAccountId", billingAccountId);
-
-    return service.getContracts(parameters);
-=======
     return service.getContracts(orgId, productId, metricId, billingProvider, billingAccountId);
->>>>>>> 3054fcb6
   }
 
   /**
@@ -115,12 +102,8 @@
    * @throws ProcessingException
    */
   @Override
-  @RolesAllowed({"test"})
   public Contract updateContract(String uuid, Contract contract)
       throws ApiException, ProcessingException {
-<<<<<<< HEAD
-    log.info("Updating contract {}", uuid);
-=======
 
     if (Objects.nonNull(contract.getUuid()) && !Objects.equals(uuid, contract.getUuid())) {
       throw new UpdateContractException("Uuid in path variable and uuid in payload do not match");
@@ -128,7 +111,6 @@
 
     contract.setUuid(uuid);
 
->>>>>>> 3054fcb6
     return service.updateContract(contract);
   }
 
