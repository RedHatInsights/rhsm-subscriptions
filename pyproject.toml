--- conflicted
+++ resolved
@@ -10,13 +10,8 @@
 
 [tool.poetry.dependencies]
 python = "^3.11"
-<<<<<<< HEAD
 crc-bonfire = "^6.0.0"
-openshift-client = "^1.0.18"
-=======
-crc-bonfire = "^5.3.1"
 openshift-client = "^2.0.0"
->>>>>>> b5cb1959
 rich = "^13.7.0"
 click = "^8.1.7"
 invoke = "^2.2.0"
