/*
 * Copyright Red Hat, Inc.
 *
 * This program is free software: you can redistribute it and/or modify
 * it under the terms of the GNU General Public License as published by
 * the Free Software Foundation, either version 3 of the License, or
 * (at your option) any later version.
 *
 * This program is distributed in the hope that it will be useful,
 * but WITHOUT ANY WARRANTY; without even the implied warranty of
 * MERCHANTABILITY or FITNESS FOR A PARTICULAR PURPOSE.  See the
 * GNU General Public License for more details.
 *
 * You should have received a copy of the GNU General Public License
 * along with this program.  If not, see <https://www.gnu.org/licenses/>.
 *
 * Red Hat trademarks are not licensed under GPLv3. No permission is
 * granted to use or replicate Red Hat trademarks that are incorporated
 * in this software or its documentation.
 */
package com.redhat.swatch.metrics.service;

import static org.junit.jupiter.api.Assertions.assertEquals;
import static org.junit.jupiter.api.Assertions.assertThrows;
import static org.mockito.Mockito.when;

import com.redhat.swatch.clients.prometheus.api.model.QueryResult;
import com.redhat.swatch.clients.prometheus.api.model.QueryResultData;
import com.redhat.swatch.clients.prometheus.api.model.QueryResultDataResultInner;
import com.redhat.swatch.clients.prometheus.api.model.ResultType;
import com.redhat.swatch.clients.prometheus.api.model.StatusType;
import com.redhat.swatch.configuration.registry.MetricId;
import com.redhat.swatch.configuration.util.MetricIdUtils;
import com.redhat.swatch.metrics.configuration.MetricProperties;
import com.redhat.swatch.metrics.exception.ExternalServiceException;
import com.redhat.swatch.metrics.resources.InjectPrometheus;
import com.redhat.swatch.metrics.resources.PrometheusQueryWiremock;
import com.redhat.swatch.metrics.resources.PrometheusResource;
import com.redhat.swatch.metrics.service.promql.QueryBuilder;
import com.redhat.swatch.metrics.test.resources.InMemoryMessageBrokerKafkaResource;
import com.redhat.swatch.metrics.util.MeteringEventFactory;
import com.redhat.swatch.metrics.utils.QueryHelper;
import io.quarkus.test.InjectMock;
import io.quarkus.test.common.QuarkusTestResource;
import io.quarkus.test.junit.QuarkusTest;
import io.smallrye.reactive.messaging.memory.InMemoryConnector;
import io.smallrye.reactive.messaging.memory.InMemorySink;
import jakarta.enterprise.inject.Any;
import jakarta.inject.Inject;
import java.math.BigDecimal;
import java.time.OffsetDateTime;
import java.util.List;
import java.util.Map;
import java.util.UUID;
import java.util.stream.Stream;
import org.candlepin.clock.ApplicationClock;
import org.candlepin.subscriptions.json.Event;
import org.eclipse.microprofile.reactive.messaging.Message;
import org.junit.jupiter.api.BeforeEach;
import org.junit.jupiter.api.Test;
import org.junit.jupiter.params.ParameterizedTest;
import org.junit.jupiter.params.provider.Arguments;
import org.junit.jupiter.params.provider.MethodSource;

@QuarkusTest
@QuarkusTestResource(value = PrometheusResource.class, restrictToAnnotatedClass = true)
@QuarkusTestResource(
    value = InMemoryMessageBrokerKafkaResource.class,
    restrictToAnnotatedClass = true)
class PrometheusMeteringControllerTest {

  static final String PROMETHEUS = "prometheus";

  private final String expectedOrgId = "my-test-org";
  private final String expectedClusterId = "C1";
  private final String expectedSla = "Premium";
  private final String expectedUsage = "Production";
  private final String expectedBillingProvider = "red hat";
  private final String expectedBillingAccountId = "mktp-account";
  private final String expectedDisplayName = "display name";
  private final String expectedProductTag = "OpenShift-metrics";
  private final UUID expectedSpanId = UUID.randomUUID();

  @Inject PrometheusMeteringController controller;

  @Inject MetricProperties metricProperties;

  @Inject QueryBuilder queryBuilder;

  @InjectMock SpanGenerator spanGenerator;

  @Inject ApplicationClock clock;
  @InjectPrometheus PrometheusQueryWiremock prometheusServer;
  @Inject @Any InMemoryConnector connector;

  private InMemorySink<Event> results;
  private QueryHelper queries;

  @BeforeEach
  void setupTest() {
    prometheusServer.resetScenario();
    results = connector.sink("events-out");
    results.clear();
    queries = new QueryHelper(queryBuilder);
    when(spanGenerator.generate()).thenReturn(expectedSpanId);
  }

  @Test
  void testProductLabelAsEngineeringIds() {
    var productTag = "rhel-for-x86-els-payg";
    var metricId = "vCPUs";
    var serviceType = "RHEL System";

    var clusterId = UUID.randomUUID().toString();
    var billingProvider = "aws";
    var billingMarketplaceAccount = UUID.randomUUID().toString();
    var billingMarketplaceInstanceId = UUID.randomUUID().toString();
    var billingModel = "marketplace";
    var displayName = "rhel-metering";
    var externalOrganization = "18078360";
    var products = "204,317,69";
    var receive = true;
    var socketCount = 1;
    var tenantId = UUID.randomUUID().toString();
    var is3rdPartyMigrationFlag = true;

    QueryResultDataResultInner dataResult =
        new QueryResultDataResultInner()
            .putMetricItem("_id", clusterId)
            .putMetricItem("support", expectedSla)
            .putMetricItem("usage", expectedUsage)
            .putMetricItem("external_organization", externalOrganization)
            .putMetricItem("billing_marketplace", billingProvider)
            .putMetricItem("billing_marketplace_account", billingMarketplaceAccount)
            .putMetricItem("display_name", displayName)
            .putMetricItem("billing_marketplace_instance_id", billingMarketplaceInstanceId)
            .putMetricItem("billing_marketplace_model", billingModel)
            .putMetricItem("product", products)
            .putMetricItem("receive", String.valueOf(receive))
            .putMetricItem("socket_count", String.valueOf(socketCount))
            .putMetricItem("tenant_id", tenantId)
            .putMetricItem("conversions_success", String.valueOf(is3rdPartyMigrationFlag));
    ;

    BigDecimal time1 = BigDecimal.valueOf(123456.234);
    BigDecimal val1 = BigDecimal.valueOf(100L);
    BigDecimal time2 = BigDecimal.valueOf(222222.222);
    BigDecimal val2 = BigDecimal.valueOf(120L);

    var timeValueTuples = List.of(List.of(time1, val1), List.of(time2, val2));
    timeValueTuples.forEach(dataResult::addValuesItem);

    var data =
        new QueryResult()
            .status(StatusType.SUCCESS)
            .data(new QueryResultData().resultType(ResultType.MATRIX).addResultItem(dataResult));

    prometheusServer.stubQueryRange(data);

    OffsetDateTime start = clock.startOfCurrentHour();
    OffsetDateTime end = start.plusDays(1);

    whenCollectMetrics(externalOrganization, productTag, MetricId.fromString(metricId), start, end);

    var actual = results.received().stream().map(Message::getPayload).toList();
    assertEquals(
        List.of(
            MeteringEventFactory.createMetricEvent(
                externalOrganization,
                clusterId,
                expectedSla,
                expectedUsage,
                null,
                PROMETHEUS, // this would actually be "rhelemeter" set by an env var
                clock.dateFromUnix(time1).minusSeconds(metricProperties.step()),
                clock.dateFromUnix(time1),
                serviceType,
                billingProvider,
                billingMarketplaceAccount,
                MetricId.fromString(metricId),
                val1.doubleValue(),
                productTag,
                expectedSpanId,
                controller.extractProductIdsFromProductLabel(products),
                displayName,
                is3rdPartyMigrationFlag),
            MeteringEventFactory.createMetricEvent(
                externalOrganization,
                clusterId,
                expectedSla,
                expectedUsage,
                null,
                PROMETHEUS, // this would actually be "rhelemeter" set by an env var
                clock.dateFromUnix(time2).minusSeconds(metricProperties.step()),
                clock.dateFromUnix(time2),
                serviceType,
                billingProvider,
                billingMarketplaceAccount,
                MetricId.fromString(metricId),
                val2.doubleValue(),
                productTag,
                expectedSpanId,
                controller.extractProductIdsFromProductLabel(products),
                displayName,
                is3rdPartyMigrationFlag)),
        actual);
  }

  @Test
  void testProductLabelNonProductIds() {
    var productTag = "rosa";
    var metricId = "Instance-hours";
    var serviceType = "rosa Instance";
    var clusterId = UUID.randomUUID().toString();
    var billingProvider = "aws";
    var billingMarketplaceAccount = UUID.randomUUID().toString();
    var billingMarketplaceInstanceId = UUID.randomUUID().toString();
    var billingModel = "marketplace";
    var displayName = "rhel-metering";
    var externalOrganization = "18078360";
    var product = "moa-hostedcontrolplane";
    var receive = true;
    var socketCount = 1;
    var tenantId = UUID.randomUUID().toString();
    var is3rdPartyMigrationFlag = false;

    QueryResultDataResultInner dataResult =
        new QueryResultDataResultInner()
            .putMetricItem("_id", clusterId)
            .putMetricItem("support", expectedSla)
            .putMetricItem("usage", expectedUsage)
            .putMetricItem("external_organization", externalOrganization)
            .putMetricItem("billing_marketplace", billingProvider)
            .putMetricItem("billing_marketplace_account", billingMarketplaceAccount)
            .putMetricItem("display_name", displayName)
            .putMetricItem("billing_marketplace_instance_id", billingMarketplaceInstanceId)
            .putMetricItem("billing_marketplace_model", billingModel)
            .putMetricItem("product", product)
            .putMetricItem("receive", String.valueOf(receive))
            .putMetricItem("socket_count", String.valueOf(socketCount))
            .putMetricItem("tenant_id", tenantId)
            .putMetricItem("conversions_success", String.valueOf(is3rdPartyMigrationFlag));

    BigDecimal time1 = BigDecimal.valueOf(123456.234);
    BigDecimal val1 = BigDecimal.valueOf(100L);

    var timeValueTuples = List.of(List.of(time1, val1));
    timeValueTuples.forEach(dataResult::addValuesItem);

    var data =
        new QueryResult()
            .status(StatusType.SUCCESS)
            .data(new QueryResultData().resultType(ResultType.MATRIX).addResultItem(dataResult));

    prometheusServer.stubQueryRange(data);

    OffsetDateTime start = clock.startOfCurrentHour();
    OffsetDateTime end = start.plusDays(1);

    whenCollectMetrics(externalOrganization, productTag, MetricId.fromString(metricId), start, end);

    var actual = results.received().stream().map(Message::getPayload).toList();
    assertEquals(
        List.of(
            MeteringEventFactory.createMetricEvent(
                externalOrganization,
                clusterId,
                expectedSla,
                expectedUsage,
                product,
                PROMETHEUS,
                clock.dateFromUnix(time1).minusSeconds(metricProperties.step()),
                clock.dateFromUnix(time1),
                serviceType,
                billingProvider,
                billingMarketplaceAccount,
                MetricId.fromString(metricId),
                val1.doubleValue(),
                productTag,
                expectedSpanId,
                List.of(),
                displayName,
                is3rdPartyMigrationFlag)),
        actual);
  }

  @Test
  void testWhenProductTagNotFound() {

    var clusterId = UUID.randomUUID().toString();
    var billingProvider = "aws";
    var billingMarketplaceAccount = UUID.randomUUID().toString();
    var billingMarketplaceInstanceId = UUID.randomUUID().toString();
    var billingModel = "marketplace";
    var displayName = "rhel-metering";
    var externalOrganization = "18078360";
    var products = "204,317,69";
    var receive = true;
    var socketCount = 1;
    var tenantId = UUID.randomUUID().toString();
    var is3rdPartyMigrationFlag = false;

    QueryResultDataResultInner dataResult =
        new QueryResultDataResultInner()
            .putMetricItem("_id", clusterId)
            .putMetricItem("support", expectedSla)
            .putMetricItem("usage", expectedUsage)
            .putMetricItem("external_organization", externalOrganization)
            .putMetricItem("billing_marketplace", billingProvider)
            .putMetricItem("billing_marketplace_account", billingMarketplaceAccount)
            .putMetricItem("display_name", displayName)
            .putMetricItem("billing_marketplace_instance_id", billingMarketplaceInstanceId)
            .putMetricItem("billing_marketplace_model", billingModel)
            .putMetricItem("product", products)
            .putMetricItem("receive", String.valueOf(receive))
            .putMetricItem("socket_count", String.valueOf(socketCount))
            .putMetricItem("tenant_id", tenantId)
            .putMetricItem("conversions_success", String.valueOf(is3rdPartyMigrationFlag));
    ;

    BigDecimal time1 = BigDecimal.valueOf(123456.234);
    BigDecimal val1 = BigDecimal.valueOf(100L);

    var timeValueTuples = List.of(List.of(time1, val1));
    timeValueTuples.forEach(dataResult::addValuesItem);

    var data =
        new QueryResult()
            .status(StatusType.SUCCESS)
            .data(new QueryResultData().resultType(ResultType.MATRIX).addResultItem(dataResult));

    prometheusServer.stubQueryRange(data);

    OffsetDateTime start = clock.startOfCurrentHour();
    OffsetDateTime end = start.plusDays(1);

    String productTag = "rhel-for-x86-els-payg";
    whenCollectMetrics(externalOrganization, productTag, MetricId.fromString("vCPUs"), start, end);

    var actual = results.received().stream().map(Message::getPayload).toList();
    assertEquals(List.of(), actual);
  }

  @Test
  void testResourceNameLabelAsRole() {

    var clusterId = UUID.randomUUID().toString();
    var billingProvider = "aws";
    var billingMarketplaceAccount = UUID.randomUUID().toString();
    var billingMarketplaceInstanceId = UUID.randomUUID().toString();
    var billingModel = "marketplace";
    var displayName = "rhel-metering";
    var externalOrganization = "18078360";
    var resourceName = "addon-open-data-hub";
    var receive = true;
    var socketCount = 1;
    var tenantId = UUID.randomUUID().toString();
    var is3rdPartyMigrationFlag = false;

    QueryResultDataResultInner dataResult =
        new QueryResultDataResultInner()
            .putMetricItem("_id", clusterId)
            .putMetricItem("support", expectedSla)
            .putMetricItem("usage", expectedUsage)
            .putMetricItem("external_organization", externalOrganization)
            .putMetricItem("billing_marketplace", billingProvider)
            .putMetricItem("billing_marketplace_account", billingMarketplaceAccount)
            .putMetricItem("display_name", displayName)
            .putMetricItem("billing_marketplace_instance_id", billingMarketplaceInstanceId)
            .putMetricItem("billing_marketplace_model", billingModel)
            .putMetricItem("resource_name", resourceName)
            .putMetricItem("receive", String.valueOf(receive))
            .putMetricItem("socket_count", String.valueOf(socketCount))
            .putMetricItem("tenant_id", tenantId)
            .putMetricItem("conversions_success", String.valueOf(is3rdPartyMigrationFlag));
    ;

    BigDecimal time1 = BigDecimal.valueOf(123456.234);
    BigDecimal val1 = BigDecimal.valueOf(100L);
<<<<<<< HEAD
    BigDecimal time2 = BigDecimal.valueOf(222222.222);
    BigDecimal val2 = BigDecimal.valueOf(120L);
    var expectedAzureSubscriptionId = "testSubscriptionId";
    var expectedAzureBillingAccountId = "testSubscriptionId";

    QueryResult data =
        buildAzureOpenShiftClusterQueryResult(
            expectedOrgId,
            expectedClusterId,
            expectedSla,
            expectedUsage,
            expectedBillingProvider,
            expectedAzureSubscriptionId,
            List.of(List.of(time1, val1), List.of(time2, val2)));
=======

    var timeValueTuples = List.of(List.of(time1, val1));
    timeValueTuples.forEach(dataResult::addValuesItem);

    var data =
        new QueryResult()
            .status(StatusType.SUCCESS)
            .data(new QueryResultData().resultType(ResultType.MATRIX).addResultItem(dataResult));

>>>>>>> 1bbfc50b
    prometheusServer.stubQueryRange(data);

    OffsetDateTime start = clock.startOfCurrentHour();
    OffsetDateTime end = start.plusDays(1);

    String productTag = "rhods";
    String metricId = "Cores";
    String serviceType = "Rhods Cluster";

    whenCollectMetrics(externalOrganization, productTag, MetricId.fromString(metricId), start, end);

    var actual = results.received().stream().map(Message::getPayload).toList();

    assertEquals(
        List.of(
            MeteringEventFactory.createMetricEvent(
                externalOrganization,
                clusterId,
                expectedSla,
                expectedUsage,
                resourceName,
                PROMETHEUS,
                clock.dateFromUnix(time1).minusSeconds(metricProperties.step()),
                clock.dateFromUnix(time1),
                serviceType,
                billingProvider,
                billingMarketplaceAccount,
                MetricId.fromString(metricId),
                val1.doubleValue(),
                productTag,
                expectedSpanId,
                List.of(),
                displayName,
                is3rdPartyMigrationFlag)),
        actual);
  }

  @ParameterizedTest
  @MethodSource("productLabelsToProductIdList")
  void testExtractProductIdsFromProductLabel(String productLabel, List<String> expectedResult) {
    var actual = controller.extractProductIdsFromProductLabel(productLabel);

    assertEquals(actual, expectedResult);
  }

  static Stream<Arguments> productLabelsToProductIdList() {
    return Stream.of(
        Arguments.of(null, List.of()),
        Arguments.of("", List.of()),
        Arguments.of("asdf", List.of()),
        Arguments.of("asdf,1", List.of()),
        Arguments.of("1", List.of("1")),
        Arguments.of("1,2", List.of("1", "2")),
        Arguments.of("-1", List.of()),
        Arguments.of("-1,88", List.of()),
        Arguments.of("204,5,6", List.of("204", "5", "6")));
  }

  @Test
  void testRetryWhenOpenshiftServiceReturnsError() {
    QueryResult errorResponse = new QueryResult();
    errorResponse.setStatus(StatusType.ERROR);
    errorResponse.setError("FORCED!!");

    QueryResult good =
        buildOpenShiftClusterQueryResult(
            expectedOrgId,
            expectedClusterId,
            expectedSla,
            expectedUsage,
            expectedBillingProvider,
            expectedBillingAccountId,
            expectedDisplayName,
            List.of(List.of(new BigDecimal("12312.345"), new BigDecimal(24))));

    prometheusServer.stubQueryRange(errorResponse, errorResponse, good);

    OffsetDateTime start = OffsetDateTime.now();
    OffsetDateTime end = start.plusDays(1);

    whenCollectMetrics("account", start, end);
    prometheusServer.verifyQueryRangeWasCalled(3);
  }

  @Test
  void testCollectMetricsShouldRetryWhenPrometheusReturnsEmptyBody() {
    OffsetDateTime start = OffsetDateTime.now();
    OffsetDateTime end = start.plusDays(1);
    prometheusServer.stubQueryRangeWithEmptyBody();
    assertThrows(ExternalServiceException.class, () -> whenCollectMetrics(start, end));
  }

  @Test
  void testDatesAdjustedWhenReportingOpenShiftMetrics() {
    OffsetDateTime start = clock.now().withSecond(30).withMinute(22);
    OffsetDateTime end = start.plusHours(4);
    QueryResult data =
        buildOpenShiftClusterQueryResult(
            expectedOrgId,
            expectedClusterId,
            expectedSla,
            expectedUsage,
            expectedBillingProvider,
            expectedBillingAccountId,
            expectedDisplayName,
            List.of(List.of(new BigDecimal("12312.345"), new BigDecimal(24))));
    prometheusServer.stubQueryRange(data);

    whenCollectMetrics(start, end);
    verifyQueryRange(clock.startOfHour(start), end);
  }

  private void whenCollectMetrics(OffsetDateTime start, OffsetDateTime end) {
    whenCollectMetrics(expectedOrgId, start, end);
  }

  private void whenCollectMetrics(String expectedOrgId, OffsetDateTime start, OffsetDateTime end) {
    controller.collectMetrics(
        expectedProductTag, MetricIdUtils.getCores(), expectedOrgId, start, end);
  }

  private void whenCollectMetrics(
      String expectedOrgId,
      String productTag,
      MetricId metricId,
      OffsetDateTime start,
      OffsetDateTime end) {
    controller.collectMetrics(productTag, metricId, expectedOrgId, start, end);
  }

  private void verifyQueryRange(OffsetDateTime start, OffsetDateTime end) {
    prometheusServer.verifyQueryRange(
        queries.expectedQuery(expectedProductTag, Map.of("orgId", expectedOrgId)),
        start.plusHours(1),
        end,
        metricProperties.step(),
        metricProperties.queryTimeout());
  }

  private QueryResult buildOpenShiftClusterQueryResult(
      String orgId,
      String clusterId,
      String sla,
      String usage,
      String billingProvider,
      String billingAccountId,
      String displayName,
      List<List<BigDecimal>> timeValueTuples) {
    QueryResultDataResultInner dataResult =
        new QueryResultDataResultInner()
            .putMetricItem("_id", clusterId)
            .putMetricItem("support", sla)
            .putMetricItem("usage", usage)
            .putMetricItem("external_organization", orgId)
            .putMetricItem("billing_marketplace", billingProvider)
            .putMetricItem("billing_marketplace_account", billingAccountId)
<<<<<<< HEAD
            .putMetricItem("display_name", displayName);

    // NOTE: A tuple is [unix_time,value]
    timeValueTuples.forEach(dataResult::addValuesItem);

    return new QueryResult()
        .status(StatusType.SUCCESS)
        .data(new QueryResultData().resultType(ResultType.MATRIX).addResultItem(dataResult));
  }

  private QueryResult buildAzureOpenShiftClusterQueryResult(
      String orgId,
      String clusterId,
      String sla,
      String usage,
      String billingProvider,
      String azureSubscriptionId,
      List<List<BigDecimal>> timeValueTuples) {
    QueryResultDataResultInner dataResult =
        new QueryResultDataResultInner()
            .putMetricItem("_id", clusterId)
            .putMetricItem("support", sla)
            .putMetricItem("usage", usage)
            .putMetricItem("external_organization", orgId)
            .putMetricItem("billing_marketplace", billingProvider)
            .putMetricItem("azure_subscription_id", azureSubscriptionId);
=======
            .putMetricItem("display_name", displayName)
            .putMetricItem("conversions_success", "true")
            .putMetricItem("product", "204,317,69");
>>>>>>> 1bbfc50b

    // NOTE: A tuple is [unix_time,value]
    timeValueTuples.forEach(dataResult::addValuesItem);

    return new QueryResult()
        .status(StatusType.SUCCESS)
        .data(new QueryResultData().resultType(ResultType.MATRIX).addResultItem(dataResult));
  }
}<|MERGE_RESOLUTION|>--- conflicted
+++ resolved
@@ -76,7 +76,7 @@
   private final String expectedSla = "Premium";
   private final String expectedUsage = "Production";
   private final String expectedBillingProvider = "red hat";
-  private final String expectedBillingAccountId = "mktp-account";
+  private final String expectedBillingAccountId = "testSubscriptionId";
   private final String expectedDisplayName = "display name";
   private final String expectedProductTag = "OpenShift-metrics";
   private final UUID expectedSpanId = UUID.randomUUID();
@@ -377,22 +377,6 @@
 
     BigDecimal time1 = BigDecimal.valueOf(123456.234);
     BigDecimal val1 = BigDecimal.valueOf(100L);
-<<<<<<< HEAD
-    BigDecimal time2 = BigDecimal.valueOf(222222.222);
-    BigDecimal val2 = BigDecimal.valueOf(120L);
-    var expectedAzureSubscriptionId = "testSubscriptionId";
-    var expectedAzureBillingAccountId = "testSubscriptionId";
-
-    QueryResult data =
-        buildAzureOpenShiftClusterQueryResult(
-            expectedOrgId,
-            expectedClusterId,
-            expectedSla,
-            expectedUsage,
-            expectedBillingProvider,
-            expectedAzureSubscriptionId,
-            List.of(List.of(time1, val1), List.of(time2, val2)));
-=======
 
     var timeValueTuples = List.of(List.of(time1, val1));
     timeValueTuples.forEach(dataResult::addValuesItem);
@@ -402,7 +386,6 @@
             .status(StatusType.SUCCESS)
             .data(new QueryResultData().resultType(ResultType.MATRIX).addResultItem(dataResult));
 
->>>>>>> 1bbfc50b
     prometheusServer.stubQueryRange(data);
 
     OffsetDateTime start = clock.startOfCurrentHour();
@@ -559,8 +542,9 @@
             .putMetricItem("external_organization", orgId)
             .putMetricItem("billing_marketplace", billingProvider)
             .putMetricItem("billing_marketplace_account", billingAccountId)
-<<<<<<< HEAD
-            .putMetricItem("display_name", displayName);
+            .putMetricItem("display_name", displayName)
+            .putMetricItem("conversions_success", "true")
+            .putMetricItem("product", "204,317,69");
 
     // NOTE: A tuple is [unix_time,value]
     timeValueTuples.forEach(dataResult::addValuesItem);
@@ -569,34 +553,4 @@
         .status(StatusType.SUCCESS)
         .data(new QueryResultData().resultType(ResultType.MATRIX).addResultItem(dataResult));
   }
-
-  private QueryResult buildAzureOpenShiftClusterQueryResult(
-      String orgId,
-      String clusterId,
-      String sla,
-      String usage,
-      String billingProvider,
-      String azureSubscriptionId,
-      List<List<BigDecimal>> timeValueTuples) {
-    QueryResultDataResultInner dataResult =
-        new QueryResultDataResultInner()
-            .putMetricItem("_id", clusterId)
-            .putMetricItem("support", sla)
-            .putMetricItem("usage", usage)
-            .putMetricItem("external_organization", orgId)
-            .putMetricItem("billing_marketplace", billingProvider)
-            .putMetricItem("azure_subscription_id", azureSubscriptionId);
-=======
-            .putMetricItem("display_name", displayName)
-            .putMetricItem("conversions_success", "true")
-            .putMetricItem("product", "204,317,69");
->>>>>>> 1bbfc50b
-
-    // NOTE: A tuple is [unix_time,value]
-    timeValueTuples.forEach(dataResult::addValuesItem);
-
-    return new QueryResult()
-        .status(StatusType.SUCCESS)
-        .data(new QueryResultData().resultType(ResultType.MATRIX).addResultItem(dataResult));
-  }
 }