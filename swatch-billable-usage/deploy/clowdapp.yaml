--- conflicted
+++ resolved
@@ -100,11 +100,10 @@
         topicName: platform.rhsm-subscriptions.billable-usage
       - replicas: ${{KAFKA_BILLABLE_USAGE_REPLICAS}}
         partitions: ${{KAFKA_BILLABLE_USAGE_PARTITIONS}}
-<<<<<<< HEAD
         topicName: platform.rhsm-subscriptions.billable-usage.status
-=======
+      - replicas: ${{KAFKA_BILLABLE_USAGE_REPLICAS}}
+        partitions: ${{KAFKA_BILLABLE_USAGE_PARTITIONS}}
         topicName: platform.rhsm-subscriptions.billable-usage.dlt
->>>>>>> 7b279b87
       - replicas: ${{KAFKA_BILLABLE_USAGE_REPLICAS}}
         partitions: ${{KAFKA_BILLABLE_USAGE_PARTITIONS}}
         topicName: platform.rhsm-subscriptions.billable-usage-hourly-aggregate
