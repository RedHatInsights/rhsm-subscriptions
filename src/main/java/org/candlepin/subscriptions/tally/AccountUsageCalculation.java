--- conflicted
+++ resolved
@@ -89,16 +89,6 @@
         products.add(key.getProductId());
     }
 
-<<<<<<< HEAD
-    public void addBilledUsage(UsageCalculation.Key key, HardwareMeasurementType category,
-        Measurement.Uom uom, Double value) {
-        UsageCalculation usageCalculation = getOrCreateBilledCalculation(key);
-        usageCalculation.add(category, uom, value);
-        products.add(key.getProductId());
-    }
-
-=======
->>>>>>> 95ac4eaf
     public boolean containsCalculation(UsageCalculation.Key key) {
         return this.calculations.containsKey(key);
     }
