/*
 * Copyright Red Hat, Inc.
 *
 * This program is free software: you can redistribute it and/or modify
 * it under the terms of the GNU General Public License as published by
 * the Free Software Foundation, either version 3 of the License, or
 * (at your option) any later version.
 *
 * This program is distributed in the hope that it will be useful,
 * but WITHOUT ANY WARRANTY; without even the implied warranty of
 * MERCHANTABILITY or FITNESS FOR A PARTICULAR PURPOSE.  See the
 * GNU General Public License for more details.
 *
 * You should have received a copy of the GNU General Public License
 * along with this program.  If not, see <https://www.gnu.org/licenses/>.
 *
 * Red Hat trademarks are not licensed under GPLv3. No permission is
 * granted to use or replicate Red Hat trademarks that are incorporated
 * in this software or its documentation.
 */
package org.candlepin.subscriptions.tally;

import static org.candlepin.subscriptions.task.queue.kafka.KafkaTaskProducerConfiguration.getProducerProperties;

import com.fasterxml.jackson.databind.ObjectMapper;
import java.util.HashSet;
import java.util.Map;
import java.util.Set;
import java.util.concurrent.Executor;
import org.apache.kafka.clients.consumer.ConsumerConfig;
import org.apache.kafka.common.serialization.StringDeserializer;
import org.candlepin.subscriptions.ApplicationProperties;
import org.candlepin.subscriptions.db.AccountServiceInventoryRepository;
import org.candlepin.subscriptions.event.EventController;
import org.candlepin.subscriptions.inventory.db.InventoryDataSourceConfiguration;
import org.candlepin.subscriptions.json.TallySummary;
import org.candlepin.subscriptions.product.ProductConfiguration;
import org.candlepin.subscriptions.registry.TagProfile;
import org.candlepin.subscriptions.tally.billing.BillingProducerConfiguration;
import org.candlepin.subscriptions.tally.facts.FactNormalizer;
import org.candlepin.subscriptions.task.TaskQueueProperties;
import org.candlepin.subscriptions.task.queue.TaskConsumer;
import org.candlepin.subscriptions.task.queue.TaskConsumerConfiguration;
import org.candlepin.subscriptions.task.queue.TaskConsumerFactory;
import org.candlepin.subscriptions.util.ApplicationClock;
import org.candlepin.subscriptions.util.KafkaConsumerRegistry;
import org.springframework.beans.factory.annotation.Qualifier;
import org.springframework.boot.autoconfigure.kafka.KafkaProperties;
import org.springframework.boot.context.properties.ConfigurationProperties;
import org.springframework.context.annotation.Bean;
import org.springframework.context.annotation.ComponentScan;
import org.springframework.context.annotation.Configuration;
import org.springframework.context.annotation.Import;
import org.springframework.context.annotation.Profile;
import org.springframework.kafka.config.ConcurrentKafkaListenerContainerFactory;
import org.springframework.kafka.core.ConsumerFactory;
import org.springframework.kafka.core.DefaultKafkaConsumerFactory;
import org.springframework.kafka.core.DefaultKafkaProducerFactory;
import org.springframework.kafka.core.KafkaTemplate;
import org.springframework.kafka.core.ProducerFactory;
import org.springframework.kafka.support.serializer.JsonSerializer;
import org.springframework.retry.annotation.EnableRetry;
import org.springframework.retry.backoff.FixedBackOffPolicy;
import org.springframework.retry.policy.SimpleRetryPolicy;
import org.springframework.retry.support.RetryTemplate;
import org.springframework.retry.support.RetryTemplateBuilder;
import org.springframework.scheduling.annotation.EnableAsync;
import org.springframework.scheduling.concurrent.ThreadPoolTaskExecutor;

/**
 * Configuration for the "worker" profile.
 *
 * <p>This profile acts as a worker node for Tally snapshot creation, as well as serving internal
 * APIs.
 */
@EnableRetry
@Configuration
@EnableAsync
@Profile("worker")
@Import({
  TallyTaskQueueConfiguration.class,
  TaskConsumerConfiguration.class,
  BillingProducerConfiguration.class,
  InventoryDataSourceConfiguration.class,
  ProductConfiguration.class
})
@ComponentScan(
    basePackages = {
      "org.candlepin.subscriptions.event",
      "org.candlepin.subscriptions.inventory.db",
      "org.candlepin.subscriptions.tally",
      "org.candlepin.subscriptions.retention"
    })
public class TallyWorkerConfiguration {

  @Bean
  public FactNormalizer factNormalizer(
      ApplicationProperties applicationProperties, TagProfile tagProfile, ApplicationClock clock) {
    return new FactNormalizer(applicationProperties, tagProfile, clock);
  }

  @Bean(name = "collectorRetryTemplate")
  public RetryTemplate collectorRetryTemplate() {
    SimpleRetryPolicy retryPolicy = new SimpleRetryPolicy();
    retryPolicy.setMaxAttempts(4);

    FixedBackOffPolicy backOffPolicy = new FixedBackOffPolicy();
    backOffPolicy.setBackOffPeriod(2000L);

    RetryTemplate retryTemplate = new RetryTemplate();
    retryTemplate.setRetryPolicy(retryPolicy);
    retryTemplate.setBackOffPolicy(backOffPolicy);
    return retryTemplate;
  }

  @Bean
  @ConfigurationProperties(prefix = "rhsm-subscriptions.tally-summary-producer")
  public TallySummaryProperties tallySummaryProperties() {
    return new TallySummaryProperties();
  }

  @Bean(name = "tallySummaryKafkaRetryTemplate")
  public RetryTemplate tallySummaryKafkaRetryTemplate(TallySummaryProperties properties) {
    return new RetryTemplateBuilder()
        .maxAttempts(properties.getMaxAttempts())
        .exponentialBackoff(
            properties.getBackOffInitialInterval().toMillis(),
            properties.getBackOffMultiplier(),
            properties.getBackOffMaxInterval().toMillis())
        .build();
  }

  @Bean(name = "applicableProducts")
  public Set<String> applicableProducts(TagProfile tagProfile) {
    Set<String> products = new HashSet<>();
    Map<Integer, Set<String>> productToProductIds =
        tagProfile.getEngProductIdToSwatchProductIdsMap();
    productToProductIds.values().forEach(products::addAll);

    Map<String, Set<String>> roleToProducts = tagProfile.getRoleToTagLookup();
    roleToProducts.values().forEach(products::addAll);
    return products;
  }

  @Bean
  @Qualifier("tallyTaskConsumer")
  public TaskConsumer tallyTaskProcessor(
      @Qualifier("tallyTaskQueueProperties") TaskQueueProperties taskQueueProperties,
      TaskConsumerFactory<? extends TaskConsumer> taskConsumerFactory,
      TallyTaskFactory taskFactory) {

    return taskConsumerFactory.createTaskConsumer(taskFactory, taskQueueProperties);
  }

  @Bean
  public MetricUsageCollector metricUsageCollector(
      TagProfile tagProfile,
      AccountServiceInventoryRepository accountServiceInventoryRepository,
      EventController eventController,
      ApplicationClock clock) {
    return new MetricUsageCollector(
        tagProfile, accountServiceInventoryRepository, eventController, clock);
  }

  @Bean
  public ProducerFactory<String, TallySummary> tallySummaryProducerFactory(
      KafkaProperties kafkaProperties, ObjectMapper objectMapper) {
    DefaultKafkaProducerFactory<String, TallySummary> factory =
        new DefaultKafkaProducerFactory<>(getProducerProperties(kafkaProperties));
    /*
    Use our customized ObjectMapper. Notably, the spring-kafka default ObjectMapper writes dates as
    timestamps, which produces messages not compatible with JSON-B deserialization.
     */
    factory.setValueSerializer(new JsonSerializer<>(objectMapper));
    return factory;
  }

  @Bean
  public KafkaTemplate<String, TallySummary> tallySummaryKafkaTemplate(
      ProducerFactory<String, TallySummary> tallySummaryProducerFactory) {
    return new KafkaTemplate<>(tallySummaryProducerFactory);
  }

  @Bean(name = "purgeTallySnapshotsJobExecutor")
  public Executor getPurgeSnapshotsJobExecutor() {
    ThreadPoolTaskExecutor executor = new ThreadPoolTaskExecutor();
    executor.setThreadNamePrefix("purge-tally-snapshots-");
    // Ensure that we can only have one task running.
    executor.setCorePoolSize(1);
    executor.setMaxPoolSize(1);
    executor.setQueueCapacity(0);
    executor.initialize();
    return executor;
  }

<<<<<<< HEAD
  @Bean
  @Qualifier("serviceInstanceConsumerFactory")
  ConsumerFactory<String, String> serviceInstanceConsumerFactory(
      KafkaProperties kafkaProperties,
      @Qualifier("tallyTaskQueueProperties") TaskQueueProperties taskQueueProperties) {
    var props = kafkaProperties.buildConsumerProperties();
    props.put(ConsumerConfig.MAX_POLL_RECORDS_CONFIG, taskQueueProperties.getMaxPollRecords());
    return new DefaultKafkaConsumerFactory<>(
        props, new StringDeserializer(), new StringDeserializer());
  }

  @Bean
  ConcurrentKafkaListenerContainerFactory<String, String>
      kafkaServiceInstanceListenerContainerFactory(
          @Qualifier("serviceInstanceConsumerFactory")
              ConsumerFactory<String, String> consumerFactory,
          KafkaProperties kafkaProperties,
          KafkaConsumerRegistry registry) {

    var factory = new ConcurrentKafkaListenerContainerFactory<String, String>();
    factory.setConsumerFactory(consumerFactory);
    factory.setBatchListener(true);
    // Concurrency should be set to the number of partitions for the target topic.
    factory.setConcurrency(kafkaProperties.getListener().getConcurrency());
    if (kafkaProperties.getListener().getIdleEventInterval() != null) {
      factory
          .getContainerProperties()
          .setIdleEventInterval(kafkaProperties.getListener().getIdleEventInterval().toMillis());
    }
    // hack to track the Kafka consumers, so SeekableKafkaConsumer can commit when needed
    factory.getContainerProperties().setConsumerRebalanceListener(registry);
    return factory;
  }

  @Bean
  @Qualifier("serviceInstanceTopicProperties")
  @ConfigurationProperties(prefix = "rhsm-subscriptions.service-instance-ingress.incoming")
  public TaskQueueProperties serviceInstanceTopicProperties() {
    return new TaskQueueProperties();
=======
  @Bean(name = "purgeRemittancesJobExecutor")
  public Executor getPurgeRemittancesJobExecutor() {
    ThreadPoolTaskExecutor executor = new ThreadPoolTaskExecutor();
    executor.setThreadNamePrefix("purge-remittances-");
    // Ensure that we can only have one task running.
    executor.setCorePoolSize(1);
    executor.setMaxPoolSize(1);
    executor.setQueueCapacity(0);
    executor.initialize();
    return executor;
>>>>>>> f0e6da60
  }
}<|MERGE_RESOLUTION|>--- conflicted
+++ resolved
@@ -193,7 +193,6 @@
     return executor;
   }
 
-<<<<<<< HEAD
   @Bean
   @Qualifier("serviceInstanceConsumerFactory")
   ConsumerFactory<String, String> serviceInstanceConsumerFactory(
@@ -233,7 +232,8 @@
   @ConfigurationProperties(prefix = "rhsm-subscriptions.service-instance-ingress.incoming")
   public TaskQueueProperties serviceInstanceTopicProperties() {
     return new TaskQueueProperties();
-=======
+  }
+  
   @Bean(name = "purgeRemittancesJobExecutor")
   public Executor getPurgeRemittancesJobExecutor() {
     ThreadPoolTaskExecutor executor = new ThreadPoolTaskExecutor();
@@ -244,6 +244,5 @@
     executor.setQueueCapacity(0);
     executor.initialize();
     return executor;
->>>>>>> f0e6da60
   }
 }