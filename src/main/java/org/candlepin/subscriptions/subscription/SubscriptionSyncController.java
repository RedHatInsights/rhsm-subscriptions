/*
 * Copyright Red Hat, Inc.
 *
 * This program is free software: you can redistribute it and/or modify
 * it under the terms of the GNU General Public License as published by
 * the Free Software Foundation, either version 3 of the License, or
 * (at your option) any later version.
 *
 * This program is distributed in the hope that it will be useful,
 * but WITHOUT ANY WARRANTY; without even the implied warranty of
 * MERCHANTABILITY or FITNESS FOR A PARTICULAR PURPOSE.  See the
 * GNU General Public License for more details.
 *
 * You should have received a copy of the GNU General Public License
 * along with this program.  If not, see <https://www.gnu.org/licenses/>.
 *
 * Red Hat trademarks are not licensed under GPLv3. No permission is
 * granted to use or replicate Red Hat trademarks that are incorporated
 * in this software or its documentation.
 */
package org.candlepin.subscriptions.subscription;

import com.fasterxml.jackson.core.JsonProcessingException;
import com.fasterxml.jackson.databind.ObjectMapper;
import io.micrometer.core.instrument.MeterRegistry;
import io.micrometer.core.instrument.Timer;
import java.time.Duration;
import java.time.OffsetDateTime;
import java.util.Arrays;
import java.util.Collections;
import java.util.List;
import java.util.Objects;
import java.util.Optional;
import java.util.Set;
import java.util.stream.Collectors;
import java.util.stream.Stream;
import javax.transaction.Transactional;
import lombok.extern.slf4j.Slf4j;
import org.candlepin.subscriptions.capacity.CapacityReconciliationController;
import org.candlepin.subscriptions.capacity.files.ProductWhitelist;
import org.candlepin.subscriptions.db.OfferingRepository;
import org.candlepin.subscriptions.db.SubscriptionRepository;
import org.candlepin.subscriptions.db.model.BillingProvider;
import org.candlepin.subscriptions.db.model.OrgConfigRepository;
import org.candlepin.subscriptions.db.model.ServiceLevel;
import org.candlepin.subscriptions.db.model.Usage;
import org.candlepin.subscriptions.exception.ErrorCode;
import org.candlepin.subscriptions.exception.ExternalServiceException;
import org.candlepin.subscriptions.registry.TagProfile;
import org.candlepin.subscriptions.subscription.api.model.Subscription;
import org.candlepin.subscriptions.subscription.api.model.SubscriptionProduct;
import org.candlepin.subscriptions.tally.UsageCalculation.Key;
import org.candlepin.subscriptions.task.TaskQueueProperties;
import org.candlepin.subscriptions.user.AccountService;
import org.candlepin.subscriptions.util.ApplicationClock;
import org.jetbrains.annotations.NotNull;
import org.springframework.beans.factory.annotation.Autowired;
import org.springframework.beans.factory.annotation.Qualifier;
import org.springframework.kafka.core.KafkaTemplate;
import org.springframework.scheduling.annotation.Async;
import org.springframework.stereotype.Component;
import org.springframework.util.Assert;

/** Update subscriptions from subscription service responses. */
@Component
@Slf4j
public class SubscriptionSyncController {

  private SubscriptionRepository subscriptionRepository;
  private OrgConfigRepository orgRepository;
  private OfferingRepository offeringRepository;
  private SubscriptionService subscriptionService;
  private ApplicationClock clock;
  private CapacityReconciliationController capacityReconciliationController;
  private SubscriptionServiceProperties properties;
  private Timer syncTimer;
  private Timer enqueueAllTimer;
  private KafkaTemplate<String, SyncSubscriptionsTask> syncSubscriptionsByOrgKafkaTemplate;
  private final TagProfile tagProfile;
  private final AccountService accountService;
  private String syncSubscriptionsTopic;
  private final ObjectMapper objectMapper;
  private final ProductWhitelist productWhitelist;

  @Autowired
  public SubscriptionSyncController(
      SubscriptionRepository subscriptionRepository,
      OrgConfigRepository orgRepository,
      OfferingRepository offeringRepository,
      ApplicationClock clock,
      SubscriptionService subscriptionService,
      CapacityReconciliationController capacityReconciliationController,
      SubscriptionServiceProperties properties,
      MeterRegistry meterRegistry,
      KafkaTemplate<String, SyncSubscriptionsTask> syncSubscriptionsByOrgKafkaTemplate,
      ProductWhitelist productWhitelist,
      ObjectMapper objectMapper,
      @Qualifier("syncSubscriptionTasks") TaskQueueProperties props,
      TagProfile tagProfile,
      AccountService accountService) {
    this.subscriptionRepository = subscriptionRepository;
    this.orgRepository = orgRepository;
    this.offeringRepository = offeringRepository;
    this.subscriptionService = subscriptionService;
    this.capacityReconciliationController = capacityReconciliationController;
    this.clock = clock;
    this.properties = properties;
    this.syncTimer = meterRegistry.timer("swatch_subscription_sync_page");
    this.enqueueAllTimer = meterRegistry.timer("swatch_subscription_sync_enqueue_all");
    this.productWhitelist = productWhitelist;
    this.objectMapper = objectMapper;
    this.syncSubscriptionsTopic = props.getTopic();
    this.syncSubscriptionsByOrgKafkaTemplate = syncSubscriptionsByOrgKafkaTemplate;
    this.tagProfile = tagProfile;
    this.accountService = accountService;
  }

  @Transactional
  public void syncSubscription(Subscription subscription) {
    syncSubscription(
        subscription,
        subscriptionRepository.findActiveSubscription(String.valueOf(subscription.getId())));
  }

  @Transactional
  public void syncSubscription(
      Subscription subscription,
      Optional<org.candlepin.subscriptions.db.model.Subscription> subscriptionOptional) {
    String sku = sku(subscription);

    if (!productWhitelist.productIdMatches(sku)) {
      log.debug(
          "Sku {} not on allowlist, skipping subscription sync for subscriptionId: {} in org: {} ",
          sku,
          subscription.getId(),
          subscription.getWebCustomerId());
      return;
    }

    log.debug("Syncing subscription from external service={}", subscription);
    final org.candlepin.subscriptions.db.model.Subscription newOrUpdated = convertDto(subscription);
    log.debug("New subscription that will need to be saved={}", newOrUpdated);

    if (subscriptionOptional.isPresent()) {
      final org.candlepin.subscriptions.db.model.Subscription existingSubscription =
          subscriptionOptional.get();
      log.debug("Existing subscription in DB={}", existingSubscription);
      if (!existingSubscription.equals(newOrUpdated)) {
        if (existingSubscription.quantityHasChanged(newOrUpdated.getQuantity())) {
          existingSubscription.endSubscription();
          subscriptionRepository.save(existingSubscription);
          final org.candlepin.subscriptions.db.model.Subscription newSub =
              org.candlepin.subscriptions.db.model.Subscription.builder()
                  .subscriptionId(existingSubscription.getSubscriptionId())
                  .sku(existingSubscription.getSku())
                  .ownerId(existingSubscription.getOwnerId())
                  .accountNumber(existingSubscription.getAccountNumber())
                  .quantity(subscription.getQuantity())
                  .startDate(OffsetDateTime.now())
                  .endDate(clock.dateFromMilliseconds(subscription.getEffectiveEndDate()))
                  .billingProviderId(SubscriptionDtoUtil.extractBillingProviderId(subscription))
                  .billingAccountId(SubscriptionDtoUtil.extractBillingAccountId(subscription))
                  .subscriptionNumber(subscription.getSubscriptionNumber())
                  .billingProvider(SubscriptionDtoUtil.populateBillingProvider(subscription))
                  .build();
          subscriptionRepository.save(newSub);
        } else {
          updateSubscription(subscription, existingSubscription);
          subscriptionRepository.save(existingSubscription);
        }
        capacityReconciliationController.reconcileCapacityForSubscription(newOrUpdated);
      }
    } else {
      subscriptionRepository.save(newOrUpdated);
      capacityReconciliationController.reconcileCapacityForSubscription(newOrUpdated);
    }
  }

  @Transactional
  public void syncSubscription(String subscriptionId) {
    Subscription subscription = subscriptionService.getSubscriptionById(subscriptionId);
    syncSubscription(subscription);
  }

  void syncSubscriptions(String orgId, int offset, int limit) {
    log.info(
        "Syncing subscriptions for orgId={} with offset={} and limit={} ", orgId, offset, limit);
    Timer.Sample syncTime = Timer.start();

    int pageSize = limit + 1;
    List<Subscription> subscriptions =
        subscriptionService.getSubscriptionsByOrgId(orgId, offset, pageSize);
    int numFetchedSubs = subscriptions.size();
    boolean hasMore = numFetchedSubs >= pageSize;
    log.info(
        "Fetched numFetchedSubs={} for orgId={} from external service.", numFetchedSubs, orgId);

    subscriptions =
        subscriptions.stream().filter(this::shouldSyncSub).collect(Collectors.toUnmodifiableList());
    int numKeptSubs = subscriptions.size();

    subscriptions.forEach(this::syncSubscription);
    if (hasMore) {
      enqueueSubscriptionSync(orgId, offset + limit, limit);
    }
    Duration syncDuration = Duration.ofNanos(syncTime.stop(syncTimer));
    log.info(
        "Fetched numFetchedSubs={} and synced numSyncedSubs={} active/recent subscriptions for orgId={} offset={} limit={} in subSyncedTimeMillis={}",
        numFetchedSubs,
        numKeptSubs,
        orgId,
        offset,
        limit,
        syncDuration.toMillis());
  }

  private boolean shouldSyncSub(Subscription sub) {
    // Reject subs expired long ago, or subs that won't be active quite yet.
    OffsetDateTime now = clock.now();

    Long startDate = sub.getEffectiveStartDate();
    Long endDate = sub.getEffectiveEndDate();

    // Consider any sub with a null effective date as invalid, it could be an upstream data issue.
    // Log this sub's info and skip it.
    if (startDate == null || endDate == null) {
      log.error(
          "subscriptionId={} subscriptionNumber={} for orgId={} has effectiveStartDate={} and "
              + "effectiveEndDate={} (neither should be null). Subscription data will need fixed "
              + "in upstream service. Skipping sync.",
          sub.getId(),
          sub.getSubscriptionNumber(),
          sub.getWebCustomerId(),
          startDate,
          endDate);
      return false;
    }

    long earliestAllowedFutureStartDate =
        now.plus(properties.getIgnoreStartingLaterThan()).toEpochSecond() * 1000;
    long latestAllowedExpiredEndDate =
        now.minus(properties.getIgnoreExpiredOlderThan()).toEpochSecond() * 1000;

    return startDate < earliestAllowedFutureStartDate && endDate > latestAllowedExpiredEndDate;
  }

  private void enqueueSubscriptionSync(String orgId, int offset, int limit) {
    log.debug("Enqueuing subscription sync for orgId={} offset={} limit={}", orgId, offset, limit);
    syncSubscriptionsByOrgKafkaTemplate.send(
        syncSubscriptionsTopic,
        SyncSubscriptionsTask.builder().orgId(orgId).offset(offset).limit(limit).build());
  }

  @Transactional
  public void syncAllSubcriptionsForOrg(String orgId) {
    syncSubscriptions(orgId, 0, properties.getPageSize());
  }

  /**
   * Enqueues all enrolled organizations to sync their subscriptions with the upstream subscription
   * service.
   */
  @Transactional
  public void syncAllSubscriptionsForAllOrgs() {
    Timer.Sample enqueueAllTime = Timer.start();
    orgRepository
        .findSyncEnabledOrgs()
        .forEach(orgId -> enqueueSubscriptionSync(orgId, 0, properties.getPageSize()));
    Duration enqueueAllDuration = Duration.ofNanos(enqueueAllTime.stop(enqueueAllTimer));
    log.info(
        "Enqueued orgs to sync subscriptions from upstream in enqueueTimeMillis={}",
        enqueueAllDuration.toMillis());
  }

  private org.candlepin.subscriptions.db.model.Subscription convertDto(Subscription subscription) {

    return org.candlepin.subscriptions.db.model.Subscription.builder()
        .subscriptionId(String.valueOf(subscription.getId()))
        .subscriptionNumber(subscription.getSubscriptionNumber())
        .sku(SubscriptionDtoUtil.extractSku(subscription))
        .ownerId(subscription.getWebCustomerId().toString())
        .accountNumber(String.valueOf(subscription.getOracleAccountNumber()))
        .quantity(subscription.getQuantity())
        .startDate(clock.dateFromMilliseconds(subscription.getEffectiveStartDate()))
        .endDate(clock.dateFromMilliseconds(subscription.getEffectiveEndDate()))
        .billingProviderId(SubscriptionDtoUtil.extractBillingProviderId(subscription))
        .billingProvider(SubscriptionDtoUtil.populateBillingProvider(subscription))
        .billingAccountId(SubscriptionDtoUtil.extractBillingAccountId(subscription))
        .build();
  }

  protected void updateSubscription(
      Subscription dto, org.candlepin.subscriptions.db.model.Subscription entity) {
    if (dto.getEffectiveEndDate() != null) {
      entity.setEndDate(clock.dateFromMilliseconds(dto.getEffectiveEndDate()));
    }
  }

  private String sku(Subscription subscription) {
    return subscription.getSubscriptionProducts().stream()
        .filter(
            subscriptionProduct ->
                Objects.isNull(subscriptionProduct.getParentSubscriptionProductId()))
        .map(SubscriptionProduct::getSku)
        .findFirst()
        .orElseThrow(
            () ->
                new ExternalServiceException(
                    ErrorCode.SUBSCRIPTION_SERVICE_REQUEST_ERROR,
                    "Sku not present on subscription with id " + subscription.getId(),
                    null));
  }

  public void saveSubscriptions(String subscriptionsJson, boolean reconcileCapacity) {
    try {
      Subscription[] subscriptions =
          objectMapper.readValue(subscriptionsJson, Subscription[].class);
      Arrays.stream(subscriptions)
          .map(this::convertDto)
          .forEach(
              subscription -> {
                subscriptionRepository.save(subscription);
                if (reconcileCapacity) {
                  capacityReconciliationController.reconcileCapacityForSubscription(subscription);
                }
              });
    } catch (JsonProcessingException e) {
      throw new IllegalArgumentException("Error parsing subscriptionsJson", e);
    }
  }

  public void deleteSubscription(String subscriptionId) {
    subscriptionRepository.deleteBySubscriptionId(subscriptionId);
  }

  @Async
  @Transactional
  public void forceSyncSubscriptionsForOrgAsync(String orgId) {
    forceSyncSubscriptionsForOrg(orgId);
  }

  @Transactional
  public void forceSyncSubscriptionsForOrg(String orgId) {
    log.info("Starting force sync for orgId: {}", orgId);
    var subscriptions = subscriptionService.getSubscriptionsByOrgId(orgId);

    log.info("Start getting active subscriptions for org");
    var subscriptionMap =
        getActiveSubscriptionsForOrg(orgId)
            .collect(
                Collectors.toMap(
                    org.candlepin.subscriptions.db.model.Subscription::getSubscriptionId,
                    sub -> sub));
    log.info("Stop getting active subscriptions for org");

    log.info("Start syncing subscriptions", subscriptionMap);
    subscriptions.stream()
        .filter(this::shouldSyncSub)
        .filter(
            sub -> doesSkuMatchKnownOffering(sub, offeringRepository.findAllKnownOfferingSkus()))
        .forEach(
            subscription ->
                syncSubscription(
                    subscription,
                    Optional.ofNullable(
                        subscriptionMap.get(String.valueOf(subscription.getId())))));
    log.info("Stop syncing subscriptions", subscriptionMap);
  }

  @NotNull
  private boolean doesSkuMatchKnownOffering(
      Subscription subscription, List<String> knownOfferings) {

    var sku = sku(subscription);

    boolean doesContain = knownOfferings.contains(sku);

    if (!doesContain) {
      log.debug(
          "Sku={} not in Offering repository, skipping subscription sync for subscriptionId={} in org={}",
          sku,
          subscription.getId(),
          subscription.getWebCustomerId());
    }

<<<<<<< HEAD
    return doesContain;
=======
    subscriptions.forEach(
        subscription ->
            syncSubscription(
                subscription,
                Optional.ofNullable(subscriptionMap.get(String.valueOf(subscription.getId())))));

    log.info("Finished force sync for orgId: {}", orgId);
>>>>>>> 34f66cb9
  }

  private Stream<org.candlepin.subscriptions.db.model.Subscription> getActiveSubscriptionsForOrg(
      String orgId) {
    return subscriptionRepository
        .findByOwnerIdAndEndDateAfter(orgId, OffsetDateTime.now())
        .stream();
  }

  @Transactional
  public List<org.candlepin.subscriptions.db.model.Subscription> findSubscriptionsAndSyncIfNeeded(
      String accountNumber,
      Optional<String> orgId,
      Key usageKey,
      OffsetDateTime rangeStart,
      OffsetDateTime rangeEnd,
      BillingProvider billingProvider) {
    Assert.isTrue(Usage._ANY != usageKey.getUsage(), "Usage cannot be _ANY");
    Assert.isTrue(ServiceLevel._ANY != usageKey.getSla(), "Service Level cannot be _ANY");

    String productId = usageKey.getProductId();
    Set<String> productNames = tagProfile.getOfferingProductNamesForTag(productId);
    if (productNames.isEmpty()) {
      log.warn("No product names configured for tag: {}", productId);
      return Collections.emptyList();
    }

    List<org.candlepin.subscriptions.db.model.Subscription> result =
        subscriptionRepository.findByAccountAndProductNameAndServiceLevel(
            accountNumber, usageKey, productNames, rangeStart, rangeEnd, billingProvider);

    if (result.isEmpty()) {
      /* If we are missing the subscription, call out to the RhMarketplaceSubscriptionCollector
      to fetch from Marketplace.  Sync all those subscriptions. Query again. */
      if (orgId.isEmpty()) {
        orgId = Optional.of(accountService.lookupOrgId(accountNumber));
      }
      log.info("Syncing subscriptions for account {} using orgId {}", accountNumber, orgId.get());
      forceSyncSubscriptionsForOrg(orgId.get());
      result =
          subscriptionRepository.findByAccountAndProductNameAndServiceLevel(
              accountNumber, usageKey, productNames, rangeStart, rangeEnd, billingProvider);
    }

    if (result.isEmpty()) {
      log.error(
          "No subscription found for account {} with key {} and product names {}",
          accountNumber,
          usageKey,
          productNames);
    }

    return result;
  }
}<|MERGE_RESOLUTION|>--- conflicted
+++ resolved
@@ -354,46 +354,23 @@
     log.info("Stop getting active subscriptions for org");
 
     log.info("Start syncing subscriptions", subscriptionMap);
-    subscriptions.stream()
-        .filter(this::shouldSyncSub)
-        .filter(
-            sub -> doesSkuMatchKnownOffering(sub, offeringRepository.findAllKnownOfferingSkus()))
-        .forEach(
-            subscription ->
-                syncSubscription(
-                    subscription,
-                    Optional.ofNullable(
-                        subscriptionMap.get(String.valueOf(subscription.getId())))));
-    log.info("Stop syncing subscriptions", subscriptionMap);
-  }
-
-  @NotNull
-  private boolean doesSkuMatchKnownOffering(
-      Subscription subscription, List<String> knownOfferings) {
-
-    var sku = sku(subscription);
-
-    boolean doesContain = knownOfferings.contains(sku);
-
-    if (!doesContain) {
-      log.debug(
-          "Sku={} not in Offering repository, skipping subscription sync for subscriptionId={} in org={}",
-          sku,
-          subscription.getId(),
-          subscription.getWebCustomerId());
-    }
-
-<<<<<<< HEAD
-    return doesContain;
-=======
+
+    var knownOfferings = offeringRepository.findAllKnownOfferingSkus();
     subscriptions.forEach(
-        subscription ->
-            syncSubscription(
-                subscription,
-                Optional.ofNullable(subscriptionMap.get(String.valueOf(subscription.getId())))));
+        subscription -> {
+
+          var sku = sku(subscription);
+          boolean doesContain = knownOfferings.contains(sku);
+
+          if(!doesContain){
+            continue;
+          }
+
+          syncSubscription(
+              subscription,
+              Optional.ofNullable(subscriptionMap.get(String.valueOf(subscription.getId()))));});
 
     log.info("Finished force sync for orgId: {}", orgId);
->>>>>>> 34f66cb9
   }
 
   private Stream<org.candlepin.subscriptions.db.model.Subscription> getActiveSubscriptionsForOrg(
