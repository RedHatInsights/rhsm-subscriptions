--- conflicted
+++ resolved
@@ -30,10 +30,7 @@
 import java.util.LinkedHashMap;
 import java.util.List;
 import java.util.Map;
-<<<<<<< HEAD
-=======
 import java.util.Map.Entry;
->>>>>>> 0acc5bd2
 import java.util.Objects;
 import java.util.Optional;
 import java.util.Set;
@@ -97,24 +94,15 @@
       String serviceType,
       OffsetDateTime begin,
       OffsetDateTime end,
-<<<<<<< HEAD
-      OffsetDateTime processEndDateTime) {
-=======
       OffsetDateTime asOfDateTime) {
     // asOfDateTime is used to ignore events that are recorded outside a given hourly tally's
     // window. Those events will be processed during the next hourly tally, and filtering them out
     // here ensures they won't be processed twice hence we don't have to retally again.
->>>>>>> 0acc5bd2
     return repo.findByOrgIdAndServiceTypeAndTimestampGreaterThanEqualAndTimestampLessThanOrderByTimestamp(
             orgId, serviceType, begin, end)
         .filter(
             eventRecord ->
-<<<<<<< HEAD
-                Objects.isNull(processEndDateTime)
-                    || eventRecord.getRecordDate().isBefore(processEndDateTime))
-=======
                 Objects.isNull(asOfDateTime) || eventRecord.getRecordDate().isBefore(asOfDateTime))
->>>>>>> 0acc5bd2
         .map(EventRecord::getEvent);
   }
 
