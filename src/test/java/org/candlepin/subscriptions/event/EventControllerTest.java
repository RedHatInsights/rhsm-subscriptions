/*
 * Copyright Red Hat, Inc.
 *
 * This program is free software: you can redistribute it and/or modify
 * it under the terms of the GNU General Public License as published by
 * the Free Software Foundation, either version 3 of the License, or
 * (at your option) any later version.
 *
 * This program is distributed in the hope that it will be useful,
 * but WITHOUT ANY WARRANTY; without even the implied warranty of
 * MERCHANTABILITY or FITNESS FOR A PARTICULAR PURPOSE.  See the
 * GNU General Public License for more details.
 *
 * You should have received a copy of the GNU General Public License
 * along with this program.  If not, see <https://www.gnu.org/licenses/>.
 *
 * Red Hat trademarks are not licensed under GPLv3. No permission is
 * granted to use or replicate Red Hat trademarks that are incorporated
 * in this software or its documentation.
 */
package org.candlepin.subscriptions.event;

import static org.junit.jupiter.api.Assertions.assertEquals;
import static org.junit.jupiter.api.Assertions.assertThrows;
import static org.mockito.ArgumentMatchers.any;
import static org.mockito.Mockito.never;
import static org.mockito.Mockito.times;
import static org.mockito.Mockito.verify;
import static org.mockito.Mockito.when;

import com.fasterxml.jackson.databind.ObjectMapper;
import jakarta.persistence.EntityManager;
import java.time.OffsetDateTime;
import java.util.ArrayList;
import java.util.Collection;
import java.util.LinkedList;
import java.util.List;
import org.candlepin.subscriptions.db.EventRecordRepository;
import org.candlepin.subscriptions.db.model.EventRecord;
import org.candlepin.subscriptions.json.Event;
import org.candlepin.subscriptions.security.OptInController;
import org.junit.jupiter.api.BeforeEach;
import org.junit.jupiter.api.Test;
import org.mockito.ArgumentCaptor;
import org.mockito.Captor;
import org.mockito.Mock;
import org.springframework.beans.factory.annotation.Autowired;
import org.springframework.boot.test.context.SpringBootTest;
import org.springframework.boot.test.mock.mockito.MockBean;
import org.springframework.kafka.listener.BatchListenerFailedException;
import org.springframework.test.context.ActiveProfiles;

@SpringBootTest
@ActiveProfiles({"worker", "test"})
class EventControllerTest {
  @Mock EntityManager mockEntityManager;
  @Autowired EventController eventController;
  @Autowired ObjectMapper mapper;
  @MockBean private EventRecordRepository eventRecordRepository;
  @MockBean private OptInController optInController;
  @Captor private ArgumentCaptor<Collection<EventRecord>> eventsSaved;

  String eventRecord1;
  String eventRecord2;
  String eventRecord3;
  String eventRecord4;
  String eventRecord5;
  String eventRecordNegativeMeasurement;

  @BeforeEach
  void setup() {
    eventRecord1 =
        """
                {
                   "sla": "Premium",
                   "role": "osd",
                   "org_id": "4",
                   "timestamp": "2023-05-02T00:00:00Z",
                   "event_type": "snapshot_redhat.com:openshift_dedicated:cluster_hour",
                   "expiration": "2023-05-02T01:00:00Z",
                   "instance_id": "e3a62bd1-fd00-405c-9401-f2288808588d",
                   "display_name": "automation_osd_cluster_e3a62bd1-fd00-405c-9401-f2288808588d",
                   "event_source": "prometheus",
                   "measurements": [
                     {
                       "uom": "Instance-hours",
                       "value": 1
                     }
                   ],
                   "service_type": "OpenShift Cluster"
                 }
                """;
    eventRecord2 =
        """
                {
                   "sla": "Premium",
                   "role": "osd",
                   "org_id": "6",
                   "timestamp": "2023-05-02T00:00:00Z",
                   "event_type": "snapshot_redhat.com:openshift_dedicated:cluster_hour",
                   "expiration": "2023-05-02T01:00:00Z",
                   "instance_id": "e3a62bd1-fd00-405c-9401-f2288808588d",
                   "display_name": "automation_osd_cluster_e3a62bd1-fd00-405c-9401-f2288808588d",
                   "event_source": "prometheus",
                   "measurements": [
                     {
                       "uom": "Instance-hours",
                       "value": 1
                     }
                   ],
                   "service_type": "OpenShift Cluster"
                 }
                """;
    eventRecord3 =
        """
                {
                   "sla": "Premium",
                   "role": "osd",
                   "org_id": "6",
                   "timestamp": "2023-05-02T00:00:00Z",
                   "event_type": "snapshot_redhat.com:openshift_dedicated:cluster_hour",
                   "expiration": "2023-05-02T01:00:00Z",
                   "instance_id": "e3a62bd1-fd00-405c-9401-f2288808588d",
                   "display_name": "automation_osd_cluster_e3a62bd1-fd00-405c-9401-f2288808588d",
                   "event_source": "prometheus",
                   "measurements": [
                     {
                       "uom": "Instance-hours",
                       "value": 1
                     }
                   ],
                   "service_type": "OpenShift Cluster"
                 }
                """;
    eventRecord4 =
        """
                {
                   "sla": "Premium1",
                   "role": "osd",
                   "org_id": "6",
                   "timestamp": "2023-05-02T00:00:00Z",
                   "event_type": "snapshot_redhat.com:openshift_dedicated:cluster_hour",
                   "expiration": "2023-05-02T01:00:00Z",
                   "instance_id": "e3a62bd1-fd00-405c-9401-f2288808588d",
                   "display_name": "automation_osd_cluster_e3a62bd1-fd00-405c-9401-f2288808588d",
                   "event_source": "prometheus",
                   "measurements": [
                     {
                       "uom": "Instance-hours",
                       "value": 1
                     }
                   ],
                   "service_type": "OpenShift Cluster"
                 }
                """;
    eventRecord5 =
        """
                {
                   "sla": "Premium",
                   "role": "osd",
                   "org_id": "7",
                   "timestamp": "2023-05-02T00:00:00Z",
                   "event_type": "snapshot_redhat.com:openshift_dedicated:cluster_hour",
                   "expiration": "2023-05-02T01:00:00Z",
                   "instance_id": "e3a62bd1-fd00-405c-9401-f2288808588d",
                   "display_name": "automation_osd_cluster_e3a62bd1-fd00-405c-9401-f2288808588d",
                   "event_source": "prometheus",
                   "measurements": [
                     {
                       "uom": "Instance-hours",
                       "value": 1
                     }
                   ],
                   "service_type": "OpenShift Cluster"
                 }
                """;

<<<<<<< HEAD
    azureEventRecord1 =
        """
                {
                   "sla": "Premium",
                   "role": "Red Hat Enterprise Linux Server",
                   "org_id": "7",
                   "timestamp": "2023-05-02T00:00:00Z",
                   "event_type": "snapshot",
                   "expiration": "2023-05-02T01:00:00Z",
                   "instance_id": "e3a62bd1-fd00-405c-9401-f2288808588d",
                   "display_name": "automation_osd_cluster_e3a62bd1-fd00-405c-9401-f2288808588d",
                   "event_source": "cost-management",
                   "measurements": [
                     {
                       "uom": "vCPUs",
                       "value": 1.0
                     }
                   ],
                   "service_type": "RHEL System",
                   "billing_provider": "azure",
                   "azure_subscription_id": "TestAzureSubscriptionId"
                }
        """;
=======
>>>>>>> 1bbfc50b
    eventRecordNegativeMeasurement =
        """
                {
                   "sla": "Premium",
                   "role": "osd",
                   "org_id": "8",
                   "timestamp": "2023-05-02T10:00:00Z",
                   "event_type": "snapshot_redhat.com:openshift_dedicated:cluster_hour",
                   "expiration": "2023-05-02T01:00:00Z",
                   "instance_id": "e3a62bd1-fd00-405c-9401-f2288808588d",
                   "display_name": "automation_osd_cluster_e3a62bd1-fd00-405c-9401-f2288808588d",
                   "event_source": "prometheus",
                   "measurements": [
                     {
                       "uom": "Instance-hours",
                       "value": -1
                     }
                   ],
                   "service_type": "OpenShift Cluster"
                 }
        """;
    when(eventRecordRepository.getEntityManager()).thenReturn(mockEntityManager);
  }

  @Test
  void testPersistServiceInstances_WhenValidPayload() {

    List<String> eventRecords = new ArrayList<>();
    eventRecords.add(eventRecord1);
    eventRecords.add(eventRecord2);
    eventRecords.add(eventRecord3);
    eventController.persistServiceInstances(eventRecords);
    verify(optInController, times(2)).optInByOrgId(any(), any());
    when(eventRecordRepository.saveAll(any())).thenReturn(new ArrayList<>());

    verify(eventRecordRepository).saveAll(eventsSaved.capture());
    List<EventRecord> events = eventsSaved.getAllValues().get(0).stream().toList();
    assertEquals(2, events.size());
  }

  @Test
  void testPersistServiceInstances_ProcessValidPayloadAndSkipInvalidPayload() {
    List<String> eventRecords = new ArrayList<>();
    eventRecords.add(eventRecord1);
    eventRecords.add(eventRecord2);
    eventRecords.add(eventRecord3);
    eventRecords.add(eventRecord4);
    eventRecords.add(eventRecord5);
    BatchListenerFailedException exception =
        assertThrows(
            BatchListenerFailedException.class,
            () -> eventController.persistServiceInstances(eventRecords));
    verify(optInController, times(2)).optInByOrgId(any(), any());
    when(eventRecordRepository.saveAll(any())).thenReturn(new ArrayList<>());
    verify(eventRecordRepository).saveAll(eventsSaved.capture());
    List<EventRecord> events = eventsSaved.getAllValues().get(0).stream().toList();
    assertEquals(2, events.size());
  }

  @Test
  void testPersistServiceInstances_SkipBadEventJson() {
    List<String> eventRecords = new ArrayList<>();
    eventRecords.add(eventRecord1);
    eventRecords.add(eventRecord2);
    eventRecords.add("badData");
    eventRecords.add(eventRecord3);

    BatchListenerFailedException exception =
        assertThrows(
            BatchListenerFailedException.class,
            () -> eventController.persistServiceInstances(eventRecords));

    // Exception should be thrown at index 3, skipping the bad json record.
    assertEquals(3, exception.getIndex());

    verify(optInController, times(2)).optInByOrgId(any(), any());
    when(eventRecordRepository.saveAll(any())).thenReturn(new ArrayList<>());

    verify(eventRecordRepository).saveAll(eventsSaved.capture());
    List<EventRecord> events = eventsSaved.getAllValues().get(0).stream().toList();
    // Should save first 2 successful events.
    assertEquals(2, events.size());
  }

  @Test
  void testPersistServiceInstances_SkipEventsWithNegativeMeasurements() throws Exception {
    List<String> eventRecords = new ArrayList<>();
    eventRecords.add(eventRecord1);
    eventRecords.add(eventRecordNegativeMeasurement);
    EventRecord expectedEvent = new EventRecord(mapper.readValue(eventRecord1, Event.class));

    eventController.persistServiceInstances(eventRecords);

    verify(optInController, times(1)).optInByOrgId(any(), any());
    when(eventRecordRepository.saveAll(any())).thenReturn(new ArrayList<>());
    verify(eventRecordRepository).saveAll(eventsSaved.capture());
    List<EventRecord> events = eventsSaved.getAllValues().get(0).stream().toList();
    assertEquals(1, events.size());
    assertEquals(expectedEvent, events.get(0));
  }

  @Test
  void testPersistServiceInstances_SuccessfullyRetryFailedEventSave() throws Exception {
    List<String> eventRecords = new ArrayList<>();
    eventRecords.add(eventRecord1);
    eventRecords.add(eventRecord2);
    eventRecords.add(eventRecord5);

    EventRecord record1 = new EventRecord(mapper.readValue(eventRecord1, Event.class));
    EventRecord record2 = new EventRecord(mapper.readValue(eventRecord2, Event.class));
    EventRecord record5 = new EventRecord(mapper.readValue(eventRecord5, Event.class));

    List<EventRecord> failedEventList = List.of(record1, record2, record5);
    List<EventRecord> event1List = List.of(record1);
    List<EventRecord> event2List = List.of(record2);
    List<EventRecord> event5List = List.of(record5);

    when(eventRecordRepository.saveAll(failedEventList)).thenThrow(new RuntimeException());
    when(eventRecordRepository.saveAll(event1List)).thenReturn(event1List);
    when(eventRecordRepository.saveAll(event2List)).thenReturn(event2List);
    when(eventRecordRepository.saveAll(event5List)).thenReturn(event5List);

    // Error is caught and retry saving events individually.
    eventController.persistServiceInstances(eventRecords);

    // Since saveAll threw an Error we should try saving all records individually
    verify(eventRecordRepository, times(4)).saveAll(any());
    verify(eventRecordRepository).saveAll(failedEventList);
    verify(eventRecordRepository).saveAll(event1List);
    verify(eventRecordRepository).saveAll(event2List);
    verify(eventRecordRepository).saveAll(event5List);
  }

  @Test
  void testPersistServiceInstances_RetryFailedEventsSavesUntilError() throws Exception {
    List<String> eventRecords = new ArrayList<>();
    eventRecords.add(eventRecord1);
    eventRecords.add(eventRecord2);
    eventRecords.add(eventRecord5);

    EventRecord record1 = new EventRecord(mapper.readValue(eventRecord1, Event.class));
    EventRecord record2 = new EventRecord(mapper.readValue(eventRecord2, Event.class));
    EventRecord record5 = new EventRecord(mapper.readValue(eventRecord5, Event.class));

    List<EventRecord> failedEventList = List.of(record1, record2, record5);
    List<EventRecord> event1List = List.of(record1);
    List<EventRecord> event2List = List.of(record2);
    List<EventRecord> event5List = List.of(record5);

    when(eventRecordRepository.saveAll(failedEventList)).thenThrow(new RuntimeException());
    when(eventRecordRepository.saveAll(event1List)).thenReturn(event1List);
    // Throw an exception on the second record we try to save
    when(eventRecordRepository.saveAll(event2List)).thenThrow(new RuntimeException());

    // First is caught and retry saving events individually. Second exception is raised as
    // BatchListenerFailedException
    BatchListenerFailedException exception =
        assertThrows(
            BatchListenerFailedException.class,
            () -> eventController.persistServiceInstances(eventRecords));

    // Index should be 1 since we want to retry failed second event in this case
    assertEquals(1, exception.getIndex());

    // Last event is never attempted to save since second event fails
    verify(eventRecordRepository, times(3)).saveAll(any());
    verify(eventRecordRepository).saveAll(failedEventList);
    verify(eventRecordRepository).saveAll(event1List);
    verify(eventRecordRepository).saveAll(event2List);
    verify(eventRecordRepository, never()).saveAll(event5List);
  }

  @Test
  void testPersistServiceInstances_AzureBillingAccountIdSet() {
    List<String> eventRecords = new ArrayList<>();

    var azureEventRecord1 =
        """
                {
                   "sla": "Premium",
                   "role": "osd",
                   "org_id": "7",
                   "timestamp": "2023-05-02T00:00:00Z",
                   "event_type": "snapshot",
                   "expiration": "2023-05-02T01:00:00Z",
                   "instance_id": "e3a62bd1-fd00-405c-9401-f2288808588d",
                   "display_name": "automation_osd_cluster_e3a62bd1-fd00-405c-9401-f2288808588d",
                   "event_source": "cost-management",
                   "measurements": [
                     {
                       "uom": "vCPUs",
                       "value": 1.0
                     }
                   ],
                   "service_type": "RHEL System",
                   "billing_provider": "azure",
                   "azure_tenant_id": "TestAzureTenantId",
                   "azure_subscription_id": "TestAzureSubscriptionId"
                }
        """;
    eventRecords.add(azureEventRecord1);
    eventController.persistServiceInstances(eventRecords);
    when(eventRecordRepository.saveAll(any())).thenReturn(new ArrayList<>());

    verify(eventRecordRepository).saveAll(eventsSaved.capture());
    List<EventRecord> events = eventsSaved.getAllValues().get(0).stream().toList();
    assertEquals(1, events.size());
    assertEquals("TestAzureSubscriptionId", events.get(0).getEvent().getBillingAccountId().get());
  }

  @Test
  void testProcessEventsInBatches_processesAllEvents() {
    List<EventRecord> all = new LinkedList<>();
    for (int i = 0; i < 10; i++) {
      all.add(new EventRecord());
    }

    OffsetDateTime now = OffsetDateTime.now();
    when(eventRecordRepository.fetchOrderedEventStream("org123", "serviceType", now))
        .thenReturn(all.stream());

    final int batchSize = 3;
    BatchedEventCounter counter = new BatchedEventCounter();
    eventController.processEventsInBatches(
        "org123",
        "serviceType",
        now,
        batchSize,
        events -> {
          counter.increment(events.size());
        });

    List<Integer> finalBatchCount = counter.getCounts();
    assertEquals(4, finalBatchCount.size());
    // Verify the number of events in each batch.
    assertEquals(batchSize, finalBatchCount.get(0));
    assertEquals(batchSize, finalBatchCount.get(1));
    assertEquals(batchSize, finalBatchCount.get(2));
    assertEquals(1, finalBatchCount.get(3));
  }

  private class BatchedEventCounter {
    private final List<Integer> counts = new LinkedList<>();

    void increment(int eventCount) {
      counts.add(eventCount);
    }

    List<Integer> getCounts() {
      return counts;
    }
  }
}<|MERGE_RESOLUTION|>--- conflicted
+++ resolved
@@ -174,33 +174,6 @@
                    "service_type": "OpenShift Cluster"
                  }
                 """;
-
-<<<<<<< HEAD
-    azureEventRecord1 =
-        """
-                {
-                   "sla": "Premium",
-                   "role": "Red Hat Enterprise Linux Server",
-                   "org_id": "7",
-                   "timestamp": "2023-05-02T00:00:00Z",
-                   "event_type": "snapshot",
-                   "expiration": "2023-05-02T01:00:00Z",
-                   "instance_id": "e3a62bd1-fd00-405c-9401-f2288808588d",
-                   "display_name": "automation_osd_cluster_e3a62bd1-fd00-405c-9401-f2288808588d",
-                   "event_source": "cost-management",
-                   "measurements": [
-                     {
-                       "uom": "vCPUs",
-                       "value": 1.0
-                     }
-                   ],
-                   "service_type": "RHEL System",
-                   "billing_provider": "azure",
-                   "azure_subscription_id": "TestAzureSubscriptionId"
-                }
-        """;
-=======
->>>>>>> 1bbfc50b
     eventRecordNegativeMeasurement =
         """
                 {
@@ -374,21 +347,21 @@
   }
 
   @Test
-  void testPersistServiceInstances_AzureBillingAccountIdSet() {
+  void testPersistServiceInstances_AzureBillingAccountLabelMissing() {
     List<String> eventRecords = new ArrayList<>();
 
     var azureEventRecord1 =
         """
                 {
                    "sla": "Premium",
-                   "role": "osd",
                    "org_id": "7",
                    "timestamp": "2023-05-02T00:00:00Z",
                    "event_type": "snapshot",
-                   "expiration": "2023-05-02T01:00:00Z",
-                   "instance_id": "e3a62bd1-fd00-405c-9401-f2288808588d",
-                   "display_name": "automation_osd_cluster_e3a62bd1-fd00-405c-9401-f2288808588d",
-                   "event_source": "cost-management",
+                   "product_ids":["204"],
+                   "expiration": "2023-05-02T01:00:00Z",
+                   "instance_id": "12345678-fd00-405c-9401-f2288808588d",
+                   "display_name": "bananas_e3a62bd1-fd00-405c-9401-f2288808588d",
+                   "event_source": "rhelemeter",
                    "measurements": [
                      {
                        "uom": "vCPUs",
@@ -397,7 +370,44 @@
                    ],
                    "service_type": "RHEL System",
                    "billing_provider": "azure",
-                   "azure_tenant_id": "TestAzureTenantId",
+                   "billing_account_id":"TestAzureSubscriptionId",
+                   "conversion":"true"
+                }
+        """;
+    eventRecords.add(azureEventRecord1);
+    eventController.persistServiceInstances(eventRecords);
+    when(eventRecordRepository.saveAll(any())).thenReturn(new ArrayList<>());
+
+    verify(eventRecordRepository).saveAll(eventsSaved.capture());
+    List<EventRecord> events = eventsSaved.getAllValues().get(0).stream().toList();
+    assertEquals(1, events.size());
+    assertEquals("TestAzureSubscriptionId", events.get(0).getEvent().getBillingAccountId().get());
+  }
+
+  @Test
+  void testPersistServiceInstances_AzureBillingAccountIdSet() {
+    List<String> eventRecords = new ArrayList<>();
+
+    var azureEventRecord1 =
+        """
+                {
+                   "sla": "Premium",
+                   "role": "osd",
+                   "org_id": "7",
+                   "timestamp": "2023-05-02T00:00:00Z",
+                   "event_type": "snapshot",
+                   "expiration": "2023-05-02T01:00:00Z",
+                   "instance_id": "e3a62bd1-fd00-405c-9401-f2288808588d",
+                   "display_name": "automation_osd_cluster_e3a62bd1-fd00-405c-9401-f2288808588d",
+                   "event_source": "telemeter",
+                   "measurements": [
+                     {
+                       "uom": "Instance-hours",
+                       "value": 1.0
+                     }
+                   ],
+                   "service_type": "OpenShift Cluster",
+                   "billing_provider": "azure",
                    "azure_subscription_id": "TestAzureSubscriptionId"
                 }
         """;
