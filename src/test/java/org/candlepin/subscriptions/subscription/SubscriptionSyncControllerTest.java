/*
 * Copyright Red Hat, Inc.
 *
 * This program is free software: you can redistribute it and/or modify
 * it under the terms of the GNU General Public License as published by
 * the Free Software Foundation, either version 3 of the License, or
 * (at your option) any later version.
 *
 * This program is distributed in the hope that it will be useful,
 * but WITHOUT ANY WARRANTY; without even the implied warranty of
 * MERCHANTABILITY or FITNESS FOR A PARTICULAR PURPOSE.  See the
 * GNU General Public License for more details.
 *
 * You should have received a copy of the GNU General Public License
 * along with this program.  If not, see <https://www.gnu.org/licenses/>.
 *
 * Red Hat trademarks are not licensed under GPLv3. No permission is
 * granted to use or replicate Red Hat trademarks that are incorporated
 * in this software or its documentation.
 */
package org.candlepin.subscriptions.subscription;

import static org.hamcrest.MatcherAssert.assertThat;
import static org.hamcrest.Matchers.*;
import static org.junit.jupiter.api.Assertions.*;
import static org.mockito.ArgumentMatchers.*;
import static org.mockito.ArgumentMatchers.any;
import static org.mockito.Mockito.*;

import com.fasterxml.jackson.core.JsonProcessingException;
import com.fasterxml.jackson.databind.ObjectMapper;
import jakarta.ws.rs.BadRequestException;
import java.time.OffsetDateTime;
import java.util.Arrays;
import java.util.Collections;
import java.util.HashMap;
import java.util.HashSet;
import java.util.List;
import java.util.Map;
import java.util.Optional;
import java.util.Set;
import java.util.stream.IntStream;
import java.util.stream.Stream;
import org.candlepin.subscriptions.capacity.CapacityReconciliationController;
import org.candlepin.subscriptions.capacity.files.ProductDenylist;
import org.candlepin.subscriptions.db.OfferingRepository;
import org.candlepin.subscriptions.db.OrgConfigRepository;
import org.candlepin.subscriptions.db.SubscriptionRepository;
import org.candlepin.subscriptions.db.model.BillingProvider;
import org.candlepin.subscriptions.db.model.Offering;
import org.candlepin.subscriptions.db.model.ServiceLevel;
import org.candlepin.subscriptions.db.model.Subscription;
import org.candlepin.subscriptions.db.model.Usage;
import org.candlepin.subscriptions.exception.MissingOfferingException;
import org.candlepin.subscriptions.product.OfferingSyncController;
import org.candlepin.subscriptions.product.SyncResult;
import org.candlepin.subscriptions.subscription.api.model.ExternalReference;
import org.candlepin.subscriptions.subscription.api.model.SubscriptionProduct;
import org.candlepin.subscriptions.tally.UsageCalculation;
import org.candlepin.subscriptions.tally.UsageCalculation.Key;
import org.candlepin.subscriptions.task.TaskQueueProperties;
import org.candlepin.subscriptions.util.ApplicationClock;
import org.candlepin.subscriptions.utilization.admin.api.model.OfferingProductTags;
import org.junit.jupiter.api.BeforeEach;
import org.junit.jupiter.api.Test;
import org.mockito.ArgumentCaptor;
import org.mockito.Captor;
import org.mockito.Mockito;
import org.springframework.beans.factory.annotation.Autowired;
import org.springframework.beans.factory.annotation.Qualifier;
import org.springframework.boot.test.context.SpringBootTest;
import org.springframework.boot.test.mock.mockito.MockBean;
import org.springframework.kafka.core.KafkaTemplate;
import org.springframework.test.annotation.DirtiesContext;
import org.springframework.test.context.ActiveProfiles;

@SpringBootTest
@DirtiesContext
@ActiveProfiles({"capacity-ingress", "test"})
class SubscriptionSyncControllerTest {

  private static final OffsetDateTime NOW = OffsetDateTime.now();
  private static final String SKU = "testsku";
  private static final String BILLING_ACCOUNT_ID_ANY = "_ANY";
  private static final String PAYG_PRODUCT_NAME = "OpenShift Dedicated";

  @Autowired SubscriptionSyncController subscriptionSyncController;

  @Autowired private ApplicationClock clock;

  @MockBean ProductDenylist denylist;

  @MockBean OfferingRepository offeringRepository;

  @MockBean OfferingSyncController offeringSyncController;

  @MockBean SubscriptionRepository subscriptionRepository;

  @MockBean OrgConfigRepository orgConfigRepository;

  @MockBean CapacityReconciliationController capacityReconciliationController;

  @MockBean SubscriptionService subscriptionService;

  @MockBean KafkaTemplate<String, SyncSubscriptionsTask> subscriptionsKafkaTemplate;

  @Captor ArgumentCaptor<Iterable<Subscription>> subscriptionsCaptor;

  private OffsetDateTime rangeStart = OffsetDateTime.now().minusDays(5);
  private OffsetDateTime rangeEnd = OffsetDateTime.now().plusDays(5);

  @Autowired
  @Qualifier("syncSubscriptionTasks")
  private TaskQueueProperties taskQueueProperties;

  @BeforeEach
  void setUp() {
    var offering =
        Offering.builder()
            .sku(SKU)
            .productName("RHEL")
            .productIds(new HashSet<>(List.of(68)))
            .build();
    Mockito.when(offeringRepository.getReferenceById(SKU)).thenReturn(offering);
  }

  @Test
  void shouldCreateNewRecordOnQuantityChange() {
    Mockito.when(subscriptionRepository.findActiveSubscription(Mockito.anyString()))
        .thenReturn(Optional.of(createSubscription()));
    Mockito.when(offeringRepository.existsById(SKU)).thenReturn(true);
    Offering offering = Offering.builder().sku(SKU).build();
    when(offeringRepository.getReferenceById(SKU)).thenReturn(offering);
    when(denylist.productIdMatches(any())).thenReturn(false);
    var dto = createDto("456", 10);
    subscriptionSyncController.syncSubscription(dto);
    verify(subscriptionRepository, Mockito.times(2)).save(Mockito.any(Subscription.class));
    verify(capacityReconciliationController, Mockito.times(2))
        .reconcileCapacityForSubscription(Mockito.any(Subscription.class));
  }

  @Test
  void shouldUpdateRecordOnNoQuantityChange() {
    Mockito.when(subscriptionRepository.findActiveSubscription(Mockito.anyString()))
        .thenReturn(Optional.of(createSubscription()));
    Mockito.when(offeringRepository.existsById(SKU)).thenReturn(true);
    Offering offering = Offering.builder().sku(SKU).build();
    when(offeringRepository.getReferenceById(SKU)).thenReturn(offering);
    when(denylist.productIdMatches(any())).thenReturn(false);
    var dto = createDto("456", 4);
    subscriptionSyncController.syncSubscription(dto);
    verify(subscriptionRepository, Mockito.times(1)).save(Mockito.any(Subscription.class));
    verify(capacityReconciliationController, Mockito.times(2))
        .reconcileCapacityForSubscription(Mockito.any(Subscription.class));
  }

  @Test
  void shouldCreateNewRecordOnNotFound() {
    Mockito.when(subscriptionRepository.findActiveSubscription(Mockito.anyString()))
        .thenReturn(Optional.empty());
    Mockito.when(offeringRepository.existsById(SKU)).thenReturn(true);
    Offering offering = Offering.builder().sku(SKU).build();
    when(offeringRepository.getReferenceById(SKU)).thenReturn(offering);
    when(denylist.productIdMatches(any())).thenReturn(false);
    var dto = createDto("456", 10);
    subscriptionSyncController.syncSubscription(dto);
    verify(subscriptionRepository, Mockito.times(1)).save(Mockito.any(Subscription.class));
    verify(capacityReconciliationController)
        .reconcileCapacityForSubscription(Mockito.any(Subscription.class));
  }

  @Test
  void shouldSyncSubscriptionFromServiceForASubscriptionID() {
    Offering offering = Offering.builder().sku(SKU).build();
    Subscription s = createSubscription();
    s.setOffering(offering);
    Mockito.when(subscriptionRepository.findActiveSubscription(Mockito.anyString()))
        .thenReturn(Optional.of(s));
    var dto = createDto("456", 10);
    Mockito.when(subscriptionService.getSubscriptionById("456")).thenReturn(dto);
    subscriptionSyncController.syncSubscription(dto.getId().toString());
    verify(subscriptionService).getSubscriptionById(Mockito.anyString());
  }

  @Test
  void shouldSkipSyncSubscriptionIfSkuIsOnDenyList() {
    when(denylist.productIdMatches(any())).thenReturn(true);
    var dto = createDto("456", 10);
    Mockito.when(subscriptionService.getSubscriptionById("456")).thenReturn(dto);
    subscriptionSyncController.syncSubscription(dto.getId().toString());
    verify(subscriptionRepository, never()).save(any());
  }

  @Test
  void shouldSkipSyncSubscriptionIfSkuIsNotInOfferingRepository() {
    when(denylist.productIdMatches(any())).thenReturn(false);
    var dto = createDto("456", 10);
    Mockito.when(subscriptionService.getSubscriptionById("456")).thenReturn(dto);
    subscriptionSyncController.syncSubscription(dto.getId().toString());
    verify(subscriptionRepository, never()).save(any());
  }

  @Test
  void shouldUpdateSubscriptionWhenUpdateProductIds() {
    var dto = createDto(123, "456", 4);
    var offering = givenOfferingWithProductIds(290);
    subscriptionSyncController.syncSubscription(dto);
    verify(subscriptionRepository).save(any());
    verify(capacityReconciliationController).reconcileCapacityForSubscription(any());

    // let's update only the product IDs
    givenOfferingWithProductIds(290, 69);
    reset(subscriptionRepository, capacityReconciliationController);
    subscriptionSyncController.syncSubscription(
        dto, Optional.of(createSubscriptionFrom(offering, dto)));
    verify(subscriptionRepository).save(any());
    verify(capacityReconciliationController, times(2)).reconcileCapacityForSubscription(any());
  }

  @Test
  void shouldSyncSubscriptionsSyncSubIfRecent() {
    when(denylist.productIdMatches(any())).thenReturn(false);
    Mockito.when(offeringRepository.existsById(any())).thenReturn(true);
    Mockito.when(offeringRepository.getReferenceById(SKU))
        .thenReturn(Offering.builder().sku(SKU).productName("RHEL").build());

    // When syncing an org's subs, a sub should be synced if it is within effective*Dates
    var dto = createDto("456", 10);
    dto.setEffectiveStartDate(toEpochMillis(NOW.minusMonths(6)));
    dto.setEffectiveEndDate(toEpochMillis(NOW.plusMonths(6)));
    Mockito.when(subscriptionService.getSubscriptionsByOrgId(any())).thenReturn(List.of(dto));

    subscriptionSyncController.reconcileSubscriptionsWithSubscriptionService("100", false);

    verify(subscriptionService).getSubscriptionsByOrgId("100");
    verify(subscriptionRepository).save(any());
  }

  @Test
  void shouldSyncSubscriptionsSkipSubIfTooExpired() {
    // When syncing an org's subs, don't sync subscriptions that expired more than 2 months ago
    var dto = createDto("456", 10);
    dto.setEffectiveStartDate(toEpochMillis(NOW.minusMonths(14)));
    dto.setEffectiveEndDate(toEpochMillis(NOW.minusMonths(2)));
    Mockito.when(subscriptionService.getSubscriptionsByOrgId(any())).thenReturn(List.of(dto));

    subscriptionSyncController.reconcileSubscriptionsWithSubscriptionService("100", false);

    verify(subscriptionService).getSubscriptionsByOrgId("100");
    verifyNoInteractions(denylist, offeringRepository);
    verify(subscriptionRepository, times(0)).save(any());
    verify(subscriptionRepository, times(0)).saveAll(any());
  }

  @Test
  void shouldSyncSubscriptionsSkipSubIfTooFutureDated() {
    // When syncing an org's subs, don't sync subscriptions future-dated more than 2 months from now
    var dto = createDto("456", 10);
    dto.setEffectiveStartDate(toEpochMillis(NOW.plusMonths(2).plusDays(1)));
    dto.setEffectiveEndDate(toEpochMillis(NOW.plusMonths(14).plusDays(1)));
    Mockito.when(subscriptionService.getSubscriptionById("456")).thenReturn(dto);

    Mockito.when(subscriptionService.getSubscriptionsByOrgId(any())).thenReturn(List.of(dto));
    subscriptionSyncController.reconcileSubscriptionsWithSubscriptionService("100", false);

    verify(subscriptionService).getSubscriptionsByOrgId("100");
    verifyNoInteractions(denylist, offeringRepository);
    verify(subscriptionRepository, times(0)).save(any());
    verify(subscriptionRepository, times(0)).saveAll(any());
  }

  @Test
  void shouldSyncSubscriptionsSkipSubIfNullDates() {
    // It is rare for effective dates from upstream to be null. It could mean a data issue upstream.
    // Because of this, consider the sub to be invalid, and don't sync its info with swatch.
    var dto = createDto("456", 10);
    dto.setEffectiveStartDate(null);
    dto.setEffectiveEndDate(null);
    Mockito.when(subscriptionService.getSubscriptionById("456")).thenReturn(dto);

    Mockito.when(subscriptionService.getSubscriptionsByOrgId(any())).thenReturn(List.of(dto));
    subscriptionSyncController.reconcileSubscriptionsWithSubscriptionService("100", false);

    verify(subscriptionService).getSubscriptionsByOrgId("100");
    verifyNoInteractions(denylist, offeringRepository);
    verify(subscriptionRepository, times(0)).save(any());
    verify(subscriptionRepository, times(0)).saveAll(any());
  }

  @Test
  void shouldEnqueueAllOrgsFromOrgConfigRepository() {
    Mockito.when(orgConfigRepository.findSyncEnabledOrgs())
        .thenReturn(IntStream.range(1, 10).mapToObj(String::valueOf));

    subscriptionSyncController.syncAllSubscriptionsForAllOrgs();

    verify(subscriptionsKafkaTemplate, times(9))
        .send(anyString(), any(SyncSubscriptionsTask.class));
  }

  @Test
  void shouldSaveSubscriptionToDatabaseAndReconcile() throws JsonProcessingException {
    ObjectMapper mapper = new ObjectMapper();
    var subscription = createDto("123", 1);
    var offer = Offering.builder().sku("test").build();
    String subscriptionsJson =
        mapper.writeValueAsString(
            new org.candlepin.subscriptions.subscription.api.model.Subscription[] {subscription});
    when(offeringRepository.findOfferingBySku(any())).thenReturn(offer);
    subscriptionSyncController.saveSubscriptions(subscriptionsJson, true);
    verify(subscriptionRepository).save(any());
    verify(capacityReconciliationController).reconcileCapacityForSubscription(any());
  }

  @Test
  void shouldHandleSubscriptionWithoutOffering() throws JsonProcessingException {
    ObjectMapper mapper = new ObjectMapper();
    var subscription = createDto("123", 1);
    String subscriptionsJson =
        mapper.writeValueAsString(
            new org.candlepin.subscriptions.subscription.api.model.Subscription[] {subscription});
    var thrown =
        assertThrows(
            BadRequestException.class,
            () -> {
              subscriptionSyncController.saveSubscriptions(subscriptionsJson, true);
            });
    assertEquals("Error offering doesn't exist", thrown.getMessage());
  }

  @Test
  void shouldSaveSubscriptionToDatabaseWithoutReconcile() throws JsonProcessingException {
    ObjectMapper mapper = new ObjectMapper();
    var subscription = createDto("123", 1);
    String subscriptionsJson =
        mapper.writeValueAsString(
            new org.candlepin.subscriptions.subscription.api.model.Subscription[] {subscription});
    subscriptionSyncController.saveSubscriptions(subscriptionsJson, false);
    verify(subscriptionRepository).save(any());
    verifyNoInteractions(capacityReconciliationController);
  }

  @Test
  void shouldForceSubscriptionSyncForOrg() {
    var dto1 = createDto("234", 3);
    var dto2 = createDto("345", 3);
    var subList = Arrays.asList(dto1, dto2);
    when(subscriptionService.getSubscriptionsByOrgId("123")).thenReturn(subList);
    when(denylist.productIdMatches(any())).thenReturn(false);
    when(offeringRepository.existsById(any())).thenReturn(true);
    subscriptionSyncController.forceSyncSubscriptionsForOrg("123", false);
    verify(subscriptionRepository, times(2)).save(any());
  }

  @Test
  void shouldForceSubscriptionSyncForOrgWithSameIdButDifferentStartDates() {
    var dto1 = createDto("234", 3);
    var dto2 = createDto("234", 3);
    dto2.setEffectiveStartDate(dto1.getEffectiveStartDate() - (24 * 60 * 60 * 1000));

    var dtoList = Arrays.asList(dto1, dto2);
    var subList = dtoList.stream().map(this::convertDto).toList();
    subList.forEach(
        x -> {
          x.setQuantity(9999L);
          x.setOffering(new Offering());
        }); // Change the quantity so the sync will actually do something

    when(subscriptionService.getSubscriptionsByOrgId("123")).thenReturn(dtoList);
    when(subscriptionRepository.findByOrgId(anyString())).thenReturn(subList.stream());
    when(denylist.productIdMatches(any())).thenReturn(false);
    when(offeringRepository.existsById(any())).thenReturn(true);
    subscriptionSyncController.forceSyncSubscriptionsForOrg("123", false);
    verify(subscriptionRepository, times(4)).save(any());
  }

  @Test
  void shouldForcePAYGSubscriptionsOnlySyncForOrg() {
    var dto1 = createDto("234", 3);
    var dto2 = createDto("345", 3);
    var externalReferences = new HashMap<String, ExternalReference>();
    var externalReference = new ExternalReference();
    externalReference.setSubscriptionID("testBillingProvider");
    externalReferences.put(SubscriptionDtoUtil.IBMMARKETPLACE, externalReference);
    dto2.setExternalReferences(externalReferences);
    var subList = Arrays.asList(dto1, dto2);
    when(subscriptionService.getSubscriptionsByOrgId("123")).thenReturn(subList);
    when(denylist.productIdMatches(any())).thenReturn(false);
    when(offeringRepository.existsById(any())).thenReturn(true);
    subscriptionSyncController.forceSyncSubscriptionsForOrg("123", true);
    verify(subscriptionRepository, atLeastOnce()).save(any());
  }

  @Test
  void shouldForceSubscriptionSyncForOrgWithExistingSubs() {
    var dto1 = createDto("234", 3);
    var dto2 = createDto("345", 3);
    var subList = Arrays.asList(dto1, dto2);

    var dao1 = convertDto(dto1);
    var offering1 = Offering.builder().sku(SubscriptionDtoUtil.extractSku(dto1)).build();
    dao1.setOffering(offering1);
    var dao2 = convertDto(dto2);
    var offering2 = Offering.builder().sku(SubscriptionDtoUtil.extractSku(dto2)).build();
    dao2.setOffering(offering2);

    when(subscriptionService.getSubscriptionsByOrgId("123")).thenReturn(subList);
    when(subscriptionRepository.findByOrgId("123")).thenReturn(Stream.of(dao1, dao2));
    subscriptionSyncController.forceSyncSubscriptionsForOrg("123", false);
    verify(subscriptionRepository).findByOrgId("123");
    verify(subscriptionRepository, never()).findActiveSubscription(any());
  }

  @Test
  void doesNotAllowReservedValuesInKey() {
    UsageCalculation.Key key1 =
        new Key(
            String.valueOf(1),
            ServiceLevel._ANY,
            Usage.PRODUCTION,
            BillingProvider._ANY,
            BILLING_ACCOUNT_ID_ANY);
    UsageCalculation.Key key2 =
        new Key(
            String.valueOf(1),
            ServiceLevel.STANDARD,
            Usage._ANY,
            BillingProvider._ANY,
            BILLING_ACCOUNT_ID_ANY);
    Optional<String> orgId = Optional.of("org1000");

    assertThrows(
        IllegalArgumentException.class,
        () -> subscriptionSyncController.findSubscriptions(orgId, key1, rangeStart, rangeEnd));
    assertThrows(
        IllegalArgumentException.class,
        () -> subscriptionSyncController.findSubscriptions(orgId, key2, rangeStart, rangeEnd));
  }

  @Test
  void findsSubscriptionId_WhenOrgIdPresent() {
    UsageCalculation.Key key =
        new Key(
            "OpenShift-metrics",
            ServiceLevel.STANDARD,
            Usage.PRODUCTION,
            BillingProvider.RED_HAT,
            "xyz");
    Subscription s = createSubscription("org123", "sku", "foo");
    s.getOffering().setProductName("OpenShift Container Platform");
    s.setStartDate(OffsetDateTime.now().minusDays(7));
    s.setEndDate(OffsetDateTime.now().plusDays(7));
    s.setBillingProvider(BillingProvider.RED_HAT);
    s.setBillingProviderId("xyz");
    List<Subscription> result = Collections.singletonList(s);

    when(subscriptionRepository.findByCriteria(any(), any())).thenReturn(result);

    List<Subscription> actual =
        subscriptionSyncController.findSubscriptions(
            Optional.of("org1000"), key, rangeStart, rangeEnd);
    assertEquals(1, actual.size());
    assertEquals("xyz", actual.get(0).getBillingProviderId());
  }

  @Test
  void findProductTagsBySku_WhenSkuPresent() {
    when(offeringRepository.findProductNameBySku("sku"))
        .thenReturn(Optional.of("OpenShift Container Platform"));

    OfferingProductTags productTags = subscriptionSyncController.findProductTags("sku");
    assertEquals(1, productTags.getData().size());
    assertEquals("OpenShift-metrics", productTags.getData().get(0));
  }

  @Test
  void findProductTagsBySku_WhenSkuNotPresent() {
    when(offeringRepository.findProductNameBySku("sku")).thenReturn(Optional.empty());
    RuntimeException e =
        assertThrows(
            MissingOfferingException.class,
            () -> subscriptionSyncController.findProductTags("sku"));
    assertEquals("Sku sku not found in Offering", e.getMessage());

    when(offeringRepository.findProductNameBySku("sku")).thenReturn(Optional.of("placeholder"));
    OfferingProductTags productTags2 = subscriptionSyncController.findProductTags("sku");
    assertNull(productTags2.getData());
  }

  @Test
  void terminateActivePAYGSubscriptionTest() {
    Subscription s = createSubscription();
    Offering o = new Offering();
    o.setProductName(PAYG_PRODUCT_NAME);
    when(offeringRepository.findById(SKU)).thenReturn(Optional.of(o));
    when(subscriptionRepository.findActiveSubscription("456")).thenReturn(Optional.of(s));

    var termination = OffsetDateTime.now();
    var result = subscriptionSyncController.terminateSubscription("456", termination);
    assertThat(result, matchesPattern("Subscription 456 terminated at .*\\."));
    assertEquals(termination, s.getEndDate());
  }

  @Test
  void lateTerminateActivePAYGSubscriptionTest() {
    Subscription s = createSubscription();
    Offering offering = Offering.builder().productName(PAYG_PRODUCT_NAME).build();
    s.setOffering(offering);
    when(offeringRepository.findById(SKU)).thenReturn(Optional.of(offering));
    when(subscriptionRepository.findActiveSubscription("456")).thenReturn(Optional.of(s));

    var termination = OffsetDateTime.now().minusDays(1);
    var result = subscriptionSyncController.terminateSubscription("456", termination);
    assertThat(
        result,
        matchesPattern("Subscription 456 terminated at .* with out of range termination date .*"));
    assertEquals(termination, s.getEndDate());
  }

  @Test
  void terminateInTheFutureActivePAYGSubscriptionTest() {
    Subscription s = createSubscription();
    s.getOffering().setProductName(PAYG_PRODUCT_NAME);
    when(subscriptionRepository.findActiveSubscription("456")).thenReturn(Optional.of(s));

    var termination = OffsetDateTime.now().plusDays(1);
    var result = subscriptionSyncController.terminateSubscription("456", termination);
    assertThat(
        result,
        matchesPattern("Subscription 456 terminated at .* with out of range termination date .*"));
    assertEquals(termination, s.getEndDate());
  }

  @Test
  void terminateActiveNonPAYGSubscriptionTest() {
    Subscription s = createSubscription();
    s.getOffering().setProductName("Random Product");
    when(subscriptionRepository.findActiveSubscription("456")).thenReturn(Optional.of(s));

    var termination = OffsetDateTime.now();
    var result = subscriptionSyncController.terminateSubscription("456", termination);
    assertThat(result, matchesPattern("Subscription 456 terminated at .*\\."));
    assertEquals(termination, s.getEndDate());
  }

  @Test
  void testSubscriptionEnrichedFromSubscriptionServiceWhenDbRecordAbsentAndSubscriptionIdMissing() {
    Subscription incoming = createConvertedDtoSubscription("123", null);
    incoming.setSubscriptionNumber("subnum");
    var serviceResponse = createDto("456", 1);
    serviceResponse.setExternalReferences(
        Map.of(
            SubscriptionDtoUtil.AWS_MARKETPLACE,
            new ExternalReference()
                .customerAccountID("billingAccountId")
                .productCode("p")
                .customerID("c")
                .sellerAccount("s")));

    when(denylist.productIdMatches(any())).thenReturn(false);
    when(offeringRepository.existsById(SKU)).thenReturn(true);

    Offering offering = Offering.builder().sku(SKU).build();
    when(offeringRepository.getReferenceById(SKU)).thenReturn(offering);
    when(subscriptionService.getSubscriptionBySubscriptionNumber("subnum"))
        .thenReturn(serviceResponse);

    subscriptionSyncController.syncSubscription(SKU, incoming, Optional.empty());
    verify(subscriptionService).getSubscriptionBySubscriptionNumber("subnum");
    assertEquals("billingAccountId", incoming.getBillingAccountId());
    assertEquals(BillingProvider.AWS, incoming.getBillingProvider());
    assertEquals("p;c;s", incoming.getBillingProviderId());
    assertEquals("456", incoming.getSubscriptionId());
  }

  @Test
  void testSubscriptionEnrichedFromDbWhenSubscriptionIdMissing() {
    Subscription incoming = createConvertedDtoSubscription("123", null);
    Subscription existing = createSubscription();
    existing.setBillingAccountId("billingAccountId");
    existing.setBillingProvider(BillingProvider.RED_HAT);
    existing.setBillingProviderId("billingProviderId");

    when(denylist.productIdMatches(any())).thenReturn(false);
    when(offeringRepository.existsById(SKU)).thenReturn(true);
    Offering offering = Offering.builder().sku(SKU).build();
    when(offeringRepository.getReferenceById(SKU)).thenReturn(offering);

    subscriptionSyncController.syncSubscription(SKU, incoming, Optional.of(existing));

    verifyNoInteractions(subscriptionService);
    assertEquals("billingAccountId", incoming.getBillingAccountId());
    assertEquals(BillingProvider.RED_HAT, incoming.getBillingProvider());
    assertEquals("billingProviderId", incoming.getBillingProviderId());
    assertEquals("456", incoming.getSubscriptionId());
  }

  @Test
  void testSubscriptionNotEnrichedWhenSubscriptionIdPresent() {
    Subscription incoming = createConvertedDtoSubscription("123", "456");
    Subscription existing = createSubscription();
    existing.setBillingAccountId("billingAccountId");

    when(denylist.productIdMatches(any())).thenReturn(false);
    when(offeringRepository.existsById(SKU)).thenReturn(true);

    subscriptionSyncController.syncSubscription(SKU, incoming, Optional.of(existing));

    verifyNoInteractions(subscriptionService);
    verify(subscriptionRepository).save(any());
    assertNull(incoming.getBillingAccountId());
  }

  @Test
  void testBillingFieldsUpdatedOnChange() {
    Subscription incoming = createConvertedDtoSubscription("123", "456");
    incoming.setBillingProvider(BillingProvider.RED_HAT);
    incoming.setBillingProviderId("newBillingProviderId");
    incoming.setBillingAccountId("newBillingAccountId");
<<<<<<< HEAD
    Subscription existing = createSubscription("123", "testsku", "456");
=======
    incoming.setAccountNumber("account123");
    Subscription existing = createSubscription();
>>>>>>> 53849c28
    existing.setBillingProvider(BillingProvider.AWS);
    existing.setBillingAccountId("oldBillingAccountId");
    existing.setBillingProviderId("oldBillinProviderId");

    when(denylist.productIdMatches(any())).thenReturn(false);
    when(offeringRepository.existsById(SKU)).thenReturn(true);
    Offering offering = Offering.builder().sku(SKU).build();
    when(offeringRepository.getReferenceById(SKU)).thenReturn(offering);

    subscriptionSyncController.syncSubscription(SKU, incoming, Optional.of(existing));

    verifyNoInteractions(subscriptionService);
    verify(subscriptionRepository).save(existing);
    assertEquals(BillingProvider.RED_HAT, existing.getBillingProvider());
    assertEquals("newBillingProviderId", existing.getBillingProviderId());
    assertEquals("newBillingAccountId", existing.getBillingAccountId());
  }

  @Test
  void testOfferingSyncedWhenMissing() {
    Subscription incoming = createConvertedDtoSubscription("123", "456");

    when(denylist.productIdMatches(any())).thenReturn(false);
    when(offeringRepository.existsById(SKU)).thenReturn(false);
    when(offeringSyncController.syncOffering(SKU)).thenReturn(SyncResult.SKIPPED_MATCHING);
    Offering offering = Offering.builder().sku(SKU).build();
    when(offeringRepository.getReferenceById(SKU)).thenReturn(offering);

    subscriptionSyncController.syncSubscription(SKU, incoming, Optional.empty());

    verify(offeringSyncController).syncOffering(SKU);
    verify(subscriptionRepository).save(incoming);
    assertNull(incoming.getBillingAccountId());
  }

  @Test
  void testOfferingSyncFailsAndProcessingStops() {
    Subscription incoming = createConvertedDtoSubscription("123", "456");

    when(denylist.productIdMatches(any())).thenReturn(false);
    when(offeringRepository.existsById(SKU)).thenReturn(false);
    when(offeringSyncController.syncOffering(SKU)).thenReturn(SyncResult.FAILED);
    Offering offering = Offering.builder().sku(SKU).build();
    when(offeringRepository.getReferenceById(SKU)).thenReturn(offering);

    subscriptionSyncController.syncSubscription(SKU, incoming, Optional.empty());

    verify(offeringSyncController).syncOffering(SKU);
    verify(subscriptionRepository, times(0)).save(incoming);
  }

  @Test
  void testShouldRemoveStaleSubscriptionsNotPresentInSubscriptionService() {
    var subscription = createSubscription();
    when(subscriptionRepository.findByOrgId(any())).thenReturn(Stream.of(subscription));
    subscriptionSyncController.reconcileSubscriptionsWithSubscriptionService("org123", false);
    verify(subscriptionRepository).deleteAll(subscriptionsCaptor.capture());
    assertThat(subscriptionsCaptor.getValue(), contains(subscription));
  }

  @Test
  void testShouldRemoveStaleSubscriptionsPresentInSubscriptionServiceButDenylisted() {
    var subscription = createSubscription();
    var subServiceSub = createDto("456", 1);
    when(subscriptionRepository.findByOrgId(any())).thenReturn(Stream.of(subscription));
    when(subscriptionService.getSubscriptionsByOrgId(any())).thenReturn(List.of(subServiceSub));
    when(denylist.productIdMatches(any())).thenReturn(true);
    subscriptionSyncController.reconcileSubscriptionsWithSubscriptionService("org123", false);
    verify(subscriptionRepository).deleteAll(subscriptionsCaptor.capture());
    assertThat(subscriptionsCaptor.getValue(), contains(subscription));
  }

  @Test
  void testShouldNotRemovePresentSub() {
    var subscription = createSubscription();
    var subServiceSub = createDto("456", 1);
    subscription.setStartDate(clock.dateFromMilliseconds(subServiceSub.getEffectiveStartDate()));
    when(subscriptionRepository.findByOrgId(any())).thenReturn(Stream.of(subscription));
    when(subscriptionService.getSubscriptionsByOrgId(any())).thenReturn(List.of(subServiceSub));
    when(denylist.productIdMatches(any())).thenReturn(false);
    subscriptionSyncController.reconcileSubscriptionsWithSubscriptionService("org123", false);
    verify(subscriptionRepository).deleteAll(subscriptionsCaptor.capture());
    assertFalse(subscriptionsCaptor.getValue().iterator().hasNext());
  }

  @Test
  void testShouldKeepRecordsWithSameIdAndDifferentStartDates() {
    var subscription1 = createSubscription();
    var subscription2 = createSubscription();
    subscription2.setEndDate(subscription1.getEndDate().plusDays(2));
    var subServiceSub = createDto("456", 1);
    subscription2.setStartDate(clock.dateFromMilliseconds(subServiceSub.getEffectiveStartDate()));
    when(subscriptionRepository.findByOrgId(any()))
        .thenReturn(Stream.of(subscription1, subscription2));
    when(subscriptionService.getSubscriptionsByOrgId(any())).thenReturn(List.of(subServiceSub));
    when(denylist.productIdMatches(any())).thenReturn(false);
    subscriptionSyncController.reconcileSubscriptionsWithSubscriptionService("org123", false);
    verify(subscriptionRepository).deleteAll(subscriptionsCaptor.capture());
    assertFalse(subscriptionsCaptor.getValue().iterator().hasNext());
  }

  private Offering givenOfferingWithProductIds(Integer... productIds) {
    Offering offering = new Offering();
    offering.setSku(SKU);
    offering.setProductIds(Set.of(productIds));
    when(offeringRepository.getReferenceById(SKU)).thenReturn(offering);
    when(offeringSyncController.syncOffering(SKU)).thenReturn(SyncResult.FETCHED_AND_SYNCED);
    return offering;
  }

  private Subscription createSubscription() {
    return createSubscription("123", SKU, "456");
  }

  private Subscription createSubscriptionFrom(
      Offering offering, org.candlepin.subscriptions.subscription.api.model.Subscription dto) {
    return Subscription.builder()
        .subscriptionId("" + dto.getId())
        .subscriptionNumber(dto.getSubscriptionNumber())
        .orgId("" + dto.getWebCustomerId())
        .quantity(dto.getQuantity())
        .offering(offering)
        .accountNumber("" + dto.getOracleAccountNumber())
        .startDate(clock.dateFromMilliseconds(dto.getEffectiveStartDate()))
        .endDate(clock.dateFromMilliseconds(dto.getEffectiveEndDate()))
        .build();
  }

  private Subscription createSubscription(String orgId, String sku, String subId) {
    Offering offering = Offering.builder().sku(sku).build();

    return Subscription.builder()
        .subscriptionId(subId)
        .orgId(orgId)
        .quantity(4L)
        .offering(offering)
        .startDate(NOW)
        .endDate(NOW.plusDays(30))
        .build();
  }

  /** Converted DTOs will not have an offering set */
  private Subscription createConvertedDtoSubscription(String orgId, String subId) {
    return Subscription.builder()
        .subscriptionId(subId)
        .orgId(orgId)
        .quantity(4L)
        .startDate(NOW)
        .endDate(NOW.plusDays(30))
        .build();
  }

  private org.candlepin.subscriptions.subscription.api.model.Subscription createDto(
      String subId, int quantity) {

    return createDto(1234, subId, quantity);
  }

  private org.candlepin.subscriptions.subscription.api.model.Subscription createDto(
      Integer orgId, String subId, int quantity) {
    final var dto = new org.candlepin.subscriptions.subscription.api.model.Subscription();
    dto.setQuantity(quantity);
    dto.setId(Integer.valueOf(subId));
    dto.setSubscriptionNumber("123");
    dto.setEffectiveStartDate(toEpochMillis(NOW));
    dto.setEffectiveEndDate(toEpochMillis(NOW.plusDays(30)));
    dto.setWebCustomerId(orgId);

    var product = new SubscriptionProduct().parentSubscriptionProductId(null).sku(SKU);
    List<SubscriptionProduct> products = Collections.singletonList(product);
    dto.setSubscriptionProducts(products);

    return dto;
  }

  private org.candlepin.subscriptions.db.model.Subscription convertDto(
      org.candlepin.subscriptions.subscription.api.model.Subscription subscription) {

    return org.candlepin.subscriptions.db.model.Subscription.builder()
        .subscriptionId(String.valueOf(subscription.getId()))
        .orgId(subscription.getWebCustomerId().toString())
        .quantity(subscription.getQuantity())
        .startDate(clock.dateFromMilliseconds(subscription.getEffectiveStartDate()))
        .endDate(clock.dateFromMilliseconds(subscription.getEffectiveEndDate()))
        .billingProviderId(SubscriptionDtoUtil.extractBillingProviderId(subscription))
        .billingProvider(SubscriptionDtoUtil.populateBillingProvider(subscription))
        .build();
  }

  private static Long toEpochMillis(OffsetDateTime offsetDateTime) {
    if (offsetDateTime == null) {
      return null;
    }
    return offsetDateTime.toEpochSecond() * 1000L;
  }
}<|MERGE_RESOLUTION|>--- conflicted
+++ resolved
@@ -617,12 +617,7 @@
     incoming.setBillingProvider(BillingProvider.RED_HAT);
     incoming.setBillingProviderId("newBillingProviderId");
     incoming.setBillingAccountId("newBillingAccountId");
-<<<<<<< HEAD
-    Subscription existing = createSubscription("123", "testsku", "456");
-=======
-    incoming.setAccountNumber("account123");
     Subscription existing = createSubscription();
->>>>>>> 53849c28
     existing.setBillingProvider(BillingProvider.AWS);
     existing.setBillingAccountId("oldBillingAccountId");
     existing.setBillingProviderId("oldBillinProviderId");
