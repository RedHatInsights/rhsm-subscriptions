--- conflicted
+++ resolved
@@ -542,11 +542,7 @@
             });
 
     metricUsageCollector.collect(
-<<<<<<< HEAD
-        SERVICE_TYPE, "account123", "org123", new DateRange(eventDate, eventDate.plusHours(1)));
-=======
         SERVICE_TYPE, "org123", new DateRange(eventDate, eventDate.plusHours(1)));
->>>>>>> 0acc5bd2
     assertEquals(
         Double.valueOf(42.0), activeInstance.getMonthlyTotal(monthId, MetricIdUtils.getCores()));
   }
@@ -596,11 +592,7 @@
             });
 
     metricUsageCollector.collect(
-<<<<<<< HEAD
-        SERVICE_TYPE, "account123", "org123", new DateRange(eventDate, eventDate.plusHours(1)));
-=======
         SERVICE_TYPE, "org123", new DateRange(eventDate, eventDate.plusHours(1)));
->>>>>>> 0acc5bd2
     verify(eventController, times(1))
         .findFirstEventTimestampInRange("org123", SERVICE_TYPE, eventDate, eventDate.plusHours(1));
     assertEquals(
