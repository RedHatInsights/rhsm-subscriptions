/*
 * Copyright Red Hat, Inc.
 *
 * This program is free software: you can redistribute it and/or modify
 * it under the terms of the GNU General Public License as published by
 * the Free Software Foundation, either version 3 of the License, or
 * (at your option) any later version.
 *
 * This program is distributed in the hope that it will be useful,
 * but WITHOUT ANY WARRANTY; without even the implied warranty of
 * MERCHANTABILITY or FITNESS FOR A PARTICULAR PURPOSE.  See the
 * GNU General Public License for more details.
 *
 * You should have received a copy of the GNU General Public License
 * along with this program.  If not, see <https://www.gnu.org/licenses/>.
 *
 * Red Hat trademarks are not licensed under GPLv3. No permission is
 * granted to use or replicate Red Hat trademarks that are incorporated
 * in this software or its documentation.
 */
package org.candlepin.subscriptions.tally;

import static org.junit.jupiter.api.Assertions.assertEquals;
import static org.junit.jupiter.api.Assertions.assertFalse;
import static org.junit.jupiter.api.Assertions.assertNotNull;
import static org.junit.jupiter.api.Assertions.assertNull;
import static org.junit.jupiter.api.Assertions.assertThrows;
import static org.junit.jupiter.api.Assertions.assertTrue;
import static org.mockito.Mockito.any;
import static org.mockito.Mockito.times;
import static org.mockito.Mockito.verify;
import static org.mockito.Mockito.when;

import com.google.common.collect.Sets;
import com.redhat.swatch.configuration.registry.MetricId;
import java.time.OffsetDateTime;
import java.util.Collections;
import java.util.HashSet;
import java.util.List;
import java.util.Optional;
import java.util.Set;
import java.util.UUID;
import java.util.stream.Stream;
import org.candlepin.subscriptions.db.AccountServiceInventoryRepository;
import org.candlepin.subscriptions.db.HostRepository;
import org.candlepin.subscriptions.db.model.*;
import org.candlepin.subscriptions.event.EventController;
import org.candlepin.subscriptions.json.Event;
import org.candlepin.subscriptions.json.Event.Role;
import org.candlepin.subscriptions.json.Measurement;
import org.candlepin.subscriptions.test.TestClockConfiguration;
import org.candlepin.subscriptions.util.ApplicationClock;
import org.candlepin.subscriptions.util.DateRange;
import org.candlepin.subscriptions.util.MetricIdUtils;
import org.jetbrains.annotations.NotNull;
import org.junit.jupiter.api.BeforeEach;
import org.junit.jupiter.api.Test;
import org.junit.jupiter.api.extension.ExtendWith;
import org.junit.jupiter.params.ParameterizedTest;
import org.junit.jupiter.params.provider.Arguments;
import org.junit.jupiter.params.provider.EnumSource;
import org.junit.jupiter.params.provider.MethodSource;
import org.mockito.Mock;
import org.mockito.Mockito;
import org.mockito.junit.jupiter.MockitoExtension;

@ExtendWith(MockitoExtension.class)
class MetricUsageCollectorTest {

  public static final String RHEL_ENG_ID = "69";
  public static final String RHEL_EUS_PAG_ENG_ID = "70";
  MetricUsageCollector metricUsageCollector;

  @Mock AccountServiceInventoryRepository accountRepo;

  @Mock HostRepository hostRepository;

  @Mock EventController eventController;

  ApplicationClock clock = new TestClockConfiguration().adjustableClock();

  static final String SERVICE_TYPE = "OpenShift Cluster";
  static final String RHEL_FOR_X86 = "RHEL for x86";
  static final String RHEL_FOR_X86_EUS_PAYG = "rhel-for-x86-eus-payg";

  static final String RHEL_WORKSTATION_SWATCH_PRODUCT_ID = "RHEL Workstation";
  static final String RHEL_COMPUTE_NODE_SWATCH_PRODUCT_ID = "RHEL Compute Node";
  static final String OSD_PRODUCT_ID = "OpenShift-dedicated-metrics";

  static final String OSD_METRIC_ID = "redhat.com:openshift_dedicated:4cpu_hour";

  @BeforeEach
  void setup() {
    metricUsageCollector =
        new MetricUsageCollector(accountRepo, eventController, clock, hostRepository);
  }

  @Test
  void testCollectCreatesNewInstanceRecords() {
    Measurement measurement =
        new Measurement().withUom(MetricIdUtils.getCores().toString()).withValue(42.0);
    Event event =
        createEvent()
            .withEventId(UUID.randomUUID())
            .withTimestamp(OffsetDateTime.parse("2021-02-26T00:00:00Z"))
            .withServiceType(SERVICE_TYPE)
            .withMeasurements(Collections.singletonList(measurement))
            .withBillingProvider(Event.BillingProvider.RED_HAT)
            .withBillingAccountId(Optional.of("sellerAcct"));
    AccountServiceInventory accountServiceInventory = createTestAccountServiceInventory();
    when(eventController.fetchEventsInTimeRangeByServiceType(any(), any(), any(), any(), any()))
        .thenReturn(Stream.of(event));

    metricUsageCollector.collectHour(accountServiceInventory, OffsetDateTime.MIN, null);
    Host instance = accountServiceInventory.getServiceInstances().get(event.getInstanceId());
    assertNotNull(instance);
  }

  @Test
  void testPopulatesUsageCalculations() {
    Measurement measurement =
        new Measurement().withUom(MetricIdUtils.getCores().toString()).withValue(42.0);
    Event event =
        createEvent()
            .withEventId(UUID.randomUUID())
            .withRole(Event.Role.OSD)
            .withTimestamp(OffsetDateTime.parse("2021-02-26T00:00:00Z"))
            .withServiceType(SERVICE_TYPE)
            .withMeasurements(Collections.singletonList(measurement))
            .withBillingProvider(Event.BillingProvider.RED_HAT)
            .withBillingAccountId(Optional.of("sellerAcct"));
    AccountServiceInventory accountServiceInventory = createTestAccountServiceInventory();
    when(eventController.fetchEventsInTimeRangeByServiceType(any(), any(), any(), any(), any()))
        .thenReturn(Stream.of(event));
    AccountUsageCalculation accountUsageCalculation =
        metricUsageCollector.collectHour(accountServiceInventory, OffsetDateTime.MIN, null);
    assertNotNull(accountUsageCalculation);
    UsageCalculation.Key usageCalculationKey =
        new UsageCalculation.Key(
            OSD_PRODUCT_ID,
            ServiceLevel.PREMIUM,
            Usage.PRODUCTION,
            BillingProvider.RED_HAT,
            "sellerAcct");
    assertTrue(accountUsageCalculation.containsCalculation(usageCalculationKey));
    assertEquals(
        Double.valueOf(42.0),
        accountUsageCalculation
            .getCalculation(usageCalculationKey)
            .getTotals(HardwareMeasurementType.PHYSICAL)
            .getMeasurement(MetricIdUtils.getCores()));
  }

  @ParameterizedTest
  @EnumSource(Event.HardwareType.class)
  void testCollectHandlesAllHardwareTypes(Event.HardwareType hardwareType) {
    Event event =
        createEvent()
            .withEventId(UUID.randomUUID())
            .withTimestamp(OffsetDateTime.parse("2021-02-26T00:00:00Z"))
            .withServiceType(SERVICE_TYPE)
            .withHardwareType(hardwareType)
            .withCloudProvider(Event.CloudProvider.__EMPTY__);
    AccountServiceInventory accountServiceInventory = createTestAccountServiceInventory();
    when(eventController.fetchEventsInTimeRangeByServiceType(any(), any(), any(), any(), any()))
        .thenReturn(Stream.of(event));
    AccountUsageCalculation accountUsageCalculation =
        metricUsageCollector.collectHour(accountServiceInventory, OffsetDateTime.MIN, null);
    assertNotNull(accountUsageCalculation);
  }

  @NotNull
  private AccountServiceInventory createTestAccountServiceInventory() {
    AccountServiceInventory accountServiceInventory = new AccountServiceInventory();
    accountServiceInventory.setAccountNumber("account123");
    accountServiceInventory.setOrgId("orgId");
    accountServiceInventory.setServiceType(SERVICE_TYPE);
    return accountServiceInventory;
  }

  @ParameterizedTest
  @EnumSource(Event.CloudProvider.class)
  void testCollectHandlesAllCloudProviders(Event.CloudProvider cloudProvider) {
    Event event =
        createEvent()
            .withEventId(UUID.randomUUID())
            .withTimestamp(OffsetDateTime.parse("2021-02-26T00:00:00Z"))
            .withServiceType(SERVICE_TYPE)
            .withHardwareType(Event.HardwareType.CLOUD)
            .withCloudProvider(cloudProvider);
    AccountServiceInventory accountServiceInventory = createTestAccountServiceInventory();
    when(eventController.fetchEventsInTimeRangeByServiceType(any(), any(), any(), any(), any()))
        .thenReturn(Stream.of(event));
    AccountUsageCalculation accountUsageCalculation =
        metricUsageCollector.collectHour(accountServiceInventory, OffsetDateTime.MIN, null);
    assertNotNull(accountUsageCalculation);
  }

  @Test
  void testCollectAddsBucketsForApplicableUsageKeys() {
    Measurement measurement =
        new Measurement().withUom(MetricIdUtils.getCores().toString()).withValue(42.0);
    Event event =
        createEvent()
            .withEventId(UUID.randomUUID())
            .withProductIds(List.of(RHEL_FOR_X86, RHEL_EUS_PAG_ENG_ID))
            .withTimestamp(OffsetDateTime.parse("2021-02-26T00:00:00Z"))
            .withServiceType("RHEL System")
            .withMeasurements(Collections.singletonList(measurement))
            .withSla(Event.Sla.PREMIUM)
            .withBillingProvider(Event.BillingProvider.RED_HAT)
            .withBillingAccountId(Optional.of("sellerAcctId"));
    ;
    AccountServiceInventory accountServiceInventory = createTestAccountServiceInventory();
    when(eventController.fetchEventsInTimeRangeByServiceType(any(), any(), any(), any(), any()))
        .thenReturn(Stream.of(event));

    metricUsageCollector.collectHour(accountServiceInventory, OffsetDateTime.MIN, null);

    Host instance = accountServiceInventory.getServiceInstances().get(event.getInstanceId());
    assertNotNull(instance);

    Set<HostTallyBucket> expected = new HashSet<>();

    var usages = Set.of(Usage._ANY, Usage.PRODUCTION);
    var slas = Set.of(ServiceLevel._ANY, ServiceLevel.PREMIUM);
    var billingProviders = Set.of(BillingProvider._ANY, BillingProvider.RED_HAT);
    var billingAccountIds = Set.of("sellerAcctId", "_ANY");
    var tuples = Sets.cartesianProduct(usages, slas, billingProviders, billingAccountIds);

    tuples.forEach(
        tuple -> {
          Usage usage = (Usage) tuple.get(0);
          ServiceLevel sla = (ServiceLevel) tuple.get(1);
          BillingProvider billingProvider = (BillingProvider) tuple.get(2);
          String billingAccountId = (String) tuple.get(3);

          HostBucketKey key = new HostBucketKey();
          key.setProductId(RHEL_FOR_X86_EUS_PAYG);
          key.setSla(sla);
          key.setBillingProvider(billingProvider);
          key.setBillingAccountId(billingAccountId);
          key.setUsage(usage);
          key.setAsHypervisor(false);
          HostTallyBucket bucket = new HostTallyBucket();
          bucket.setKey(key);
          bucket.setHost(instance);
          expected.add(bucket);
        });
    assertEquals(expected, new HashSet<>(instance.getBuckets()));
  }

  @Test
  void testAddsAnySlaToBuckets() {
    Measurement measurement =
        new Measurement().withUom(MetricIdUtils.getCores().toString()).withValue(42.0);
    Event event =
        createEvent()
            .withEventId(UUID.randomUUID())
            .withRole(Event.Role.OSD)
            .withTimestamp(OffsetDateTime.parse("2021-02-26T00:00:00Z"))
            .withServiceType(SERVICE_TYPE)
            .withMeasurements(Collections.singletonList(measurement))
            .withSla(Event.Sla.PREMIUM)
            .withBillingProvider(Event.BillingProvider.RED_HAT)
            .withBillingAccountId(Optional.of("sellerAcctId"));
    AccountServiceInventory accountServiceInventory = createTestAccountServiceInventory();
    when(eventController.fetchEventsInTimeRangeByServiceType(any(), any(), any(), any(), any()))
        .thenReturn(Stream.of(event));
    AccountUsageCalculation accountUsageCalculation =
        metricUsageCollector.collectHour(accountServiceInventory, OffsetDateTime.MIN, null);
    assertNotNull(accountUsageCalculation);
    UsageCalculation.Key usageCalculationKey =
        new UsageCalculation.Key(
            OSD_PRODUCT_ID,
            ServiceLevel._ANY,
            Usage.PRODUCTION,
            BillingProvider.RED_HAT,
            "sellerAcctId");
    assertTrue(accountUsageCalculation.containsCalculation(usageCalculationKey));
    assertEquals(
        Double.valueOf(42.0),
        accountUsageCalculation
            .getCalculation(usageCalculationKey)
            .getTotals(HardwareMeasurementType.PHYSICAL)
            .getMeasurement(MetricIdUtils.getCores()));
  }

  @Test
  void testAddsAnyUsageToBuckets() {
    Measurement measurement =
        new Measurement().withUom(MetricIdUtils.getCores().toString()).withValue(42.0);
    Event event =
        createEvent()
            .withEventId(UUID.randomUUID())
            .withRole(Event.Role.OSD)
            .withTimestamp(OffsetDateTime.parse("2021-02-26T00:00:00Z"))
            .withServiceType(SERVICE_TYPE)
            .withMeasurements(Collections.singletonList(measurement))
            .withUsage(Event.Usage.PRODUCTION)
            .withBillingProvider(Event.BillingProvider.RED_HAT)
            .withBillingAccountId(Optional.of("sellerAcctId"));
    AccountServiceInventory accountServiceInventory = createTestAccountServiceInventory();
    when(eventController.fetchEventsInTimeRangeByServiceType(any(), any(), any(), any(), any()))
        .thenReturn(Stream.of(event));
    AccountUsageCalculation accountUsageCalculation =
        metricUsageCollector.collectHour(accountServiceInventory, OffsetDateTime.MIN, null);
    assertNotNull(accountUsageCalculation);
    UsageCalculation.Key usageCalculationKey =
        new UsageCalculation.Key(
            OSD_PRODUCT_ID,
            ServiceLevel.PREMIUM,
            Usage._ANY,
            BillingProvider.RED_HAT,
            "sellerAcctId");
    assertTrue(accountUsageCalculation.containsCalculation(usageCalculationKey));
    assertEquals(
        Double.valueOf(42.0),
        accountUsageCalculation
            .getCalculation(usageCalculationKey)
            .getTotals(HardwareMeasurementType.PHYSICAL)
            .getMeasurement(MetricIdUtils.getCores()));
  }

  @Test
  void productsDefinedInRolesAreIncludedInBucketsWhenSetOnEvent() {
    Measurement measurement =
        new Measurement().withUom(MetricIdUtils.getCores().toString()).withValue(42.0);
    Event event =
        (Event)
            createEvent()
                .withEventId(UUID.randomUUID())
                .withTimestamp(OffsetDateTime.parse("2021-02-26T00:00:00Z"))
                .withServiceType(SERVICE_TYPE)
                .withMeasurements(Collections.singletonList(measurement))
                .withUsage(Event.Usage.PRODUCTION)
                .withBillingProvider(Event.BillingProvider.RED_HAT)
                .withRole(Role.OSD)
                .withEventType("snapshot_" + OSD_METRIC_ID);

    AccountServiceInventory accountServiceInventory = createTestAccountServiceInventory();
    when(eventController.fetchEventsInTimeRangeByServiceType(any(), any(), any(), any(), any()))
        .thenReturn(Stream.of(event));

    AccountUsageCalculation accountUsageCalculation =
        metricUsageCollector.collectHour(accountServiceInventory, OffsetDateTime.MIN, null);
    assertNotNull(accountUsageCalculation);

    UsageCalculation.Key serverKey =
        new UsageCalculation.Key(
            OSD_PRODUCT_ID, ServiceLevel.PREMIUM, Usage._ANY, BillingProvider.RED_HAT, "_ANY");
    assertTrue(accountUsageCalculation.containsCalculation(serverKey));
    assertEquals(
        Double.valueOf(42.0),
        accountUsageCalculation
            .getCalculation(serverKey)
            .getTotals(HardwareMeasurementType.PHYSICAL)
            .getMeasurement(MetricIdUtils.getCores()));

    // Not defined on the event, should not exist.
    UsageCalculation.Key wsKey =
        new UsageCalculation.Key(
            RHEL_WORKSTATION_SWATCH_PRODUCT_ID,
            ServiceLevel.PREMIUM,
            Usage._ANY,
            BillingProvider._ANY,
            "sellerAcctId");
    assertFalse(accountUsageCalculation.containsCalculation(wsKey));
  }

  @Test
  void productsAreIncludedInBucketsWhenEngIdIsSetOnEvent() {
    Measurement measurement =
        new Measurement().withUom(MetricIdUtils.getCores().toString()).withValue(42.0);
    Event event =
        createEvent()
            .withEventId(UUID.randomUUID())
            .withTimestamp(OffsetDateTime.parse("2021-02-26T00:00:00Z"))
            .withMeasurements(Collections.singletonList(measurement))
            .withUsage(Event.Usage.PRODUCTION)
            .withBillingProvider(Event.BillingProvider.RED_HAT)
            .withProductIds(List.of(RHEL_ENG_ID, RHEL_EUS_PAG_ENG_ID));

    AccountServiceInventory accountServiceInventory = createTestAccountServiceInventory();
    when(eventController.fetchEventsInTimeRangeByServiceType(any(), any(), any(), any(), any()))
        .thenReturn(Stream.of(event));

    AccountUsageCalculation accountUsageCalculation =
        metricUsageCollector.collectHour(accountServiceInventory, OffsetDateTime.MIN, null);
    assertNotNull(accountUsageCalculation);

    UsageCalculation.Key engIdKey =
        new UsageCalculation.Key(
            RHEL_FOR_X86_EUS_PAYG,
            ServiceLevel.PREMIUM,
            Usage._ANY,
            BillingProvider.RED_HAT,
            "_ANY");
    assertTrue(accountUsageCalculation.containsCalculation(engIdKey));
    UsageCalculation.Key engIdKey1 =
        new UsageCalculation.Key(
            RHEL_FOR_X86, ServiceLevel.PREMIUM, Usage._ANY, BillingProvider.RED_HAT, "_ANY");
    assertFalse(accountUsageCalculation.containsCalculation(engIdKey1));
    assertEquals(
        Double.valueOf(42.0),
        accountUsageCalculation
            .getCalculation(engIdKey)
            .getTotals(HardwareMeasurementType.PHYSICAL)
            .getMeasurement(MetricIdUtils.getCores()));

    // Not defined on the event, should not exist.
    List.of(RHEL_WORKSTATION_SWATCH_PRODUCT_ID, RHEL_COMPUTE_NODE_SWATCH_PRODUCT_ID)
        .forEach(
            swatchProdId -> {
              UsageCalculation.Key key =
                  new UsageCalculation.Key(
                      swatchProdId,
                      ServiceLevel.PREMIUM,
                      Usage._ANY,
                      BillingProvider._ANY,
                      "sellerAcctId");
              assertFalse(
                  accountUsageCalculation.containsCalculation(key),
                  "Unexpected calculation: " + swatchProdId);
            });
  }

  @ParameterizedTest
  @MethodSource("generateDuplicateEventTestData")
  void testHandlesDuplicateEvents(MetricId metricId) {
    Measurement measurement = new Measurement().withUom(metricId.toString()).withValue(42.0);
    Event event =
        createEvent()
            .withEventId(UUID.randomUUID())
            .withRole(Event.Role.OSD)
            .withTimestamp(OffsetDateTime.parse("2021-02-26T00:00:00Z"))
            .withServiceType(SERVICE_TYPE)
            .withMeasurements(Collections.singletonList(measurement))
            .withUsage(Event.Usage.PRODUCTION)
            .withBillingProvider(Event.BillingProvider.RED_HAT)
            .withBillingAccountId(Optional.of("sellerAcctId"));
    AccountServiceInventory accountServiceInventory = createTestAccountServiceInventory();
    when(eventController.fetchEventsInTimeRangeByServiceType(any(), any(), any(), any(), any()))
        .thenReturn(Stream.of(event, event));
    AccountUsageCalculation accountUsageCalculation =
        metricUsageCollector.collectHour(accountServiceInventory, OffsetDateTime.MIN, null);
    assertNotNull(accountUsageCalculation);
    UsageCalculation.Key usageCalculationKey =
        new UsageCalculation.Key(
            OSD_PRODUCT_ID,
            ServiceLevel.PREMIUM,
            Usage.PRODUCTION,
            BillingProvider.RED_HAT,
            "sellerAcctId");
    assertTrue(accountUsageCalculation.containsCalculation(usageCalculationKey));
    assertEquals(
        Double.valueOf(42.0),
        accountUsageCalculation
            .getCalculation(usageCalculationKey)
            .getTotals(HardwareMeasurementType.PHYSICAL)
            .getMeasurement(metricId));
  }

  private static Stream<Arguments> generateDuplicateEventTestData() {
    return Stream.of(
        Arguments.of(MetricIdUtils.getCores()),
        Arguments.of(MetricIdUtils.getInstanceHours()),
        Arguments.of(MetricIdUtils.getSockets()));
  }

  @Test
  void testUpdatesMonthlyTotal() {
    Measurement measurement =
        new Measurement().withUom(MetricIdUtils.getCores().toString()).withValue(42.0);
    String instanceId = UUID.randomUUID().toString();
    Event event =
        createEvent(instanceId)
            .withEventId(UUID.randomUUID())
            .withTimestamp(OffsetDateTime.parse("2021-02-26T00:00:00Z"))
            .withServiceType(SERVICE_TYPE)
            .withMeasurements(Collections.singletonList(measurement))
            .withUsage(Event.Usage.PRODUCTION);

    Measurement instanceHoursMeasurement =
        new Measurement().withUom(MetricIdUtils.getInstanceHours().toString()).withValue(43.0);
    Event instanceHoursEvent =
        createEvent(instanceId)
            .withEventId(UUID.randomUUID())
            .withTimestamp(OffsetDateTime.parse("2021-02-26T00:00:00Z"))
            .withServiceType(SERVICE_TYPE)
            .withMeasurements(Collections.singletonList(instanceHoursMeasurement))
            .withUsage(Event.Usage.PRODUCTION);
    AccountServiceInventory accountServiceInventory = createTestAccountServiceInventory();
    when(eventController.fetchEventsInTimeRangeByServiceType(any(), any(), any(), any(), any()))
        .thenReturn(Stream.of(event, event, instanceHoursEvent, instanceHoursEvent));

    metricUsageCollector.collectHour(accountServiceInventory, OffsetDateTime.MIN, null);
    Host instance =
        accountServiceInventory.getServiceInstances().values().stream().findFirst().orElseThrow();
    assertEquals(
        Double.valueOf(84.0), instance.getMonthlyTotal("2021-02", MetricIdUtils.getCores()));
    assertEquals(
        Double.valueOf(86.0),
        instance.getMonthlyTotal("2021-02", MetricIdUtils.getInstanceHours()));
  }

  @Test
  void testRecalculatesMonthlyTotalWhenEventsAreOld() {
    Measurement measurement =
        new Measurement().withUom(MetricIdUtils.getCores().toString()).withValue(42.0);
    String instanceId = UUID.randomUUID().toString();
    OffsetDateTime eventDate = clock.startOfCurrentHour();
    Event event =
        createEvent(instanceId)
            .withEventId(UUID.randomUUID())
            .withTimestamp(eventDate)
            .withServiceType(SERVICE_TYPE)
            .withMeasurements(Collections.singletonList(measurement))
            .withUsage(Event.Usage.PRODUCTION);
    AccountServiceInventory accountServiceInventory = createTestAccountServiceInventory();

    OffsetDateTime instanceDate = eventDate.minusDays(1);
    Host activeInstance = new Host();
    activeInstance.setInstanceId(instanceId);
    activeInstance.setInstanceType(SERVICE_TYPE);
    activeInstance.setLastSeen(instanceDate);
    accountServiceInventory.getServiceInstances().put(instanceId, activeInstance);

    String monthId = InstanceMonthlyTotalKey.formatMonthId(instanceDate);
    when(accountRepo.findById(any())).thenReturn(Optional.of(accountServiceInventory));
    when(eventController.findFirstEventTimestampInRange(any(), any(), any(), any()))
        .thenReturn(Optional.of(eventDate));
    when(eventController.fetchEventsInTimeRangeByServiceType(any(), any(), any(), any(), any()))
        .thenAnswer(
            m -> {
              OffsetDateTime begin = m.getArgument(2, OffsetDateTime.class);
              OffsetDateTime end = m.getArgument(3, OffsetDateTime.class);
              if (begin.equals(eventDate) && end.equals(eventDate.plusHours(1))) {
                return Stream.of(event);
              }
              return Stream.of();
            });

    metricUsageCollector.collect(
<<<<<<< HEAD
        SERVICE_TYPE, "account123", "org123", new DateRange(eventDate, eventDate.plusHours(1)));
=======
        SERVICE_TYPE,
        "org123",
        new DateRange(instanceDate.minusHours(1), instanceDate.plusHours(1)));
>>>>>>> 6f90363c
    assertEquals(
        Double.valueOf(42.0), activeInstance.getMonthlyTotal(monthId, MetricIdUtils.getCores()));
  }

  @Test
  void testClearsMeasurementsOnInactiveInstancesWhenRecalculating() {
    Measurement measurement =
        new Measurement().withUom(MetricIdUtils.getCores().toString()).withValue(42.0);
    String instanceId = UUID.randomUUID().toString();
    OffsetDateTime eventDate = clock.startOfCurrentHour();
    Event event =
        createEvent(instanceId)
            .withEventId(UUID.randomUUID())
            .withTimestamp(eventDate)
            .withServiceType(SERVICE_TYPE)
            .withMeasurements(Collections.singletonList(measurement))
            .withUsage(Event.Usage.PRODUCTION);
    AccountServiceInventory accountServiceInventory = createTestAccountServiceInventory();

    OffsetDateTime instanceDate = eventDate.minusDays(1);
    Host activeInstance = new Host();
    activeInstance.setInstanceId(instanceId);
    activeInstance.setInstanceType(SERVICE_TYPE);
    activeInstance.setLastSeen(instanceDate);
    accountServiceInventory.getServiceInstances().put(instanceId, activeInstance);

    String monthId = InstanceMonthlyTotalKey.formatMonthId(instanceDate);
    Host staleInstance = new Host();
    staleInstance.addToMonthlyTotal(monthId, MetricIdUtils.getCores(), 11.0);
    staleInstance.setInstanceType(SERVICE_TYPE);
    staleInstance.setInstanceId(UUID.randomUUID().toString());
    staleInstance.setLastSeen(instanceDate);
    accountServiceInventory.getServiceInstances().put(staleInstance.getInstanceId(), staleInstance);

    when(accountRepo.findById(any())).thenReturn(Optional.of(accountServiceInventory));
    when(eventController.findFirstEventTimestampInRange(any(), any(), any(), any()))
        .thenReturn(Optional.of(eventDate));
    when(eventController.fetchEventsInTimeRangeByServiceType(any(), any(), any(), any(), any()))
        .thenAnswer(
            m -> {
              OffsetDateTime begin = m.getArgument(2, OffsetDateTime.class);
              OffsetDateTime end = m.getArgument(3, OffsetDateTime.class);
              if (begin.equals(eventDate) && end.equals(eventDate.plusHours(1))) {
                return Stream.of(event);
              }
              return Stream.of();
            });

    metricUsageCollector.collect(
<<<<<<< HEAD
        SERVICE_TYPE, "account123", "org123", new DateRange(eventDate, eventDate.plusHours(1)));
=======
        SERVICE_TYPE,
        "org123",
        new DateRange(instanceDate.minusHours(1), instanceDate.plusHours(1)));
>>>>>>> 6f90363c
    verify(eventController, times(1))
        .findFirstEventTimestampInRange("org123", SERVICE_TYPE, eventDate, eventDate.plusHours(1));
    assertEquals(
        Double.valueOf(42.0), activeInstance.getMonthlyTotal(monthId, MetricIdUtils.getCores()));
    assertEquals(0.0, staleInstance.getMonthlyTotal(monthId, MetricIdUtils.getCores()));
  }

  @Test
  void testRecalculatesWhenEventLastSeenEqualToRangeStart() {
    Measurement measurement =
        new Measurement().withUom(MetricIdUtils.getCores().toString()).withValue(42.0);
    String instanceId = UUID.randomUUID().toString();
    OffsetDateTime eventDate = clock.startOfCurrentHour();
    Event event =
        createEvent(instanceId)
            .withEventId(UUID.randomUUID())
            .withTimestamp(eventDate)
            .withServiceType(SERVICE_TYPE)
            .withMeasurements(Collections.singletonList(measurement))
            .withUsage(Event.Usage.PRODUCTION);

    AccountServiceInventory accountServiceInventory = createTestAccountServiceInventory();

    String monthId = InstanceMonthlyTotalKey.formatMonthId(eventDate);
    Host activeInstance = new Host();
    activeInstance.setInstanceId(instanceId);
    activeInstance.setInstanceType(SERVICE_TYPE);
    activeInstance.addToMonthlyTotal(monthId, MetricIdUtils.getCores(), 11.0);
    activeInstance.setLastSeen(eventDate);
    accountServiceInventory.getServiceInstances().put(instanceId, activeInstance);

    when(accountRepo.findById(any())).thenReturn(Optional.of(accountServiceInventory));

    when(eventController.fetchEventsInTimeRangeByServiceType(any(), any(), any(), any(), any()))
        .thenAnswer(
            m -> {
              OffsetDateTime begin = m.getArgument(2, OffsetDateTime.class);
              OffsetDateTime end = m.getArgument(3, OffsetDateTime.class);
              if (begin.equals(eventDate) && end.equals(eventDate.plusHours(1))) {
                return Stream.of(event);
              }
              return Stream.of();
            });

    when(eventController.findFirstEventTimestampInRange(any(), any(), any(), any()))
        .thenReturn(Optional.of(eventDate));
    metricUsageCollector.collect(
        SERVICE_TYPE, "org123", new DateRange(eventDate, eventDate.plusHours(1)));
    assertEquals(
        Double.valueOf(42.0), activeInstance.getMonthlyTotal(monthId, MetricIdUtils.getCores()));
  }

  @Test
  void collectionThrowsExceptionWhenDateRangeIsNotRounded() {
    DateRange range = new DateRange(clock.startOfCurrentHour(), clock.now());
    assertThrows(
        IllegalArgumentException.class,
        () -> metricUsageCollector.collect(SERVICE_TYPE, "org123", range));
  }

  @Test
  void collectHourClearsAllMeasurementsForInstanceBeforeApplyingEvents() {
    String instanceId = UUID.randomUUID().toString();
    OffsetDateTime eventDate = clock.startOfCurrentHour();
    double expectedCoresMeasurement = 150.0;

    AccountServiceInventory accountServiceInventory = createTestAccountServiceInventory();

    OffsetDateTime instanceDate = eventDate.minusDays(1);
    Host activeInstance = new Host();
    activeInstance.setInstanceId(instanceId);
    activeInstance.setInstanceType(SERVICE_TYPE);
    activeInstance.setLastSeen(instanceDate);
    activeInstance.setMeasurement(MetricIdUtils.getCores().toString(), 122.5);
    activeInstance.setMeasurement(MetricIdUtils.getInstanceHours().toString(), 50.0);
    accountServiceInventory.getServiceInstances().put(instanceId, activeInstance);

    Measurement coresMeasurement =
        new Measurement()
            .withUom(MetricIdUtils.getCores().toString())
            .withValue(expectedCoresMeasurement);
    Event coresEvent =
        createEvent(instanceId)
            .withEventId(UUID.randomUUID())
            .withTimestamp(eventDate)
            .withServiceType(SERVICE_TYPE)
            .withMeasurements(Collections.singletonList(coresMeasurement))
            .withUsage(Event.Usage.PRODUCTION);

    when(eventController.fetchEventsInTimeRangeByServiceType(any(), any(), any(), any(), any()))
        .thenReturn(Stream.of(coresEvent));

    metricUsageCollector.collectHour(accountServiceInventory, eventDate, null);
    // Cores measurement should be present and updated to the new expected value from the event.
    assertEquals(
        Double.valueOf(expectedCoresMeasurement),
        activeInstance.getMeasurement(MetricIdUtils.getCores().toString()));
    // Instance hours measurement should no longer be present since it was not reported by an event.
    assertNull(activeInstance.getMeasurement(MetricIdUtils.getInstanceHours().toString()));
  }

  @Test
  void testAccountRepoNotTouchedIfNoEventsExist() {
    metricUsageCollector.collect(
        SERVICE_TYPE,
        "org123",
        new DateRange(
            clock.startOfCurrentHour().minusHours(1), clock.startOfCurrentHour().plusHours(1)));
    Mockito.verifyNoInteractions(accountRepo);
  }

  @Test
  void testEventWithNullFieldsProcessed() {
    // NOTE: null in the JSON gets represented as Optional.empty()
    Measurement measurement =
        new Measurement().withUom(MetricIdUtils.getCores().toString()).withValue(42.0);
    Event event =
        createEvent()
            .withEventId(UUID.randomUUID())
            .withTimestamp(OffsetDateTime.parse("2021-02-26T00:00:00Z"))
            .withServiceType(SERVICE_TYPE)
            .withBillingAccountId(Optional.empty())
            .withDisplayName(Optional.empty())
            .withHypervisorUuid(Optional.empty())
            .withInsightsId(Optional.empty())
            .withInventoryId(Optional.empty())
            .withSubscriptionManagerId(Optional.empty());
    AccountServiceInventory accountServiceInventory = createTestAccountServiceInventory();
    when(eventController.fetchEventsInTimeRangeByServiceType(any(), any(), any(), any(), any()))
        .thenReturn(Stream.of(event));

    metricUsageCollector.collectHour(accountServiceInventory, OffsetDateTime.MIN, null);
    Host instance = accountServiceInventory.getServiceInstances().get(event.getInstanceId());
    assertNotNull(instance);
  }

  @Test
  void testCreateInstanceDefaultBillingProvider() {
    Measurement measurement =
        new Measurement().withUom(MetricIdUtils.getCores().toString()).withValue(42.0);
    Event event =
        createEvent()
            .withEventId(UUID.randomUUID())
            .withTimestamp(OffsetDateTime.parse("2021-02-26T00:00:00Z"))
            .withServiceType(SERVICE_TYPE)
            .withMeasurements(Collections.singletonList(measurement))
            .withBillingAccountId(Optional.of("sellerAcct"));
    AccountServiceInventory accountServiceInventory = createTestAccountServiceInventory();
    when(eventController.fetchEventsInTimeRangeByServiceType(any(), any(), any(), any(), any()))
        .thenReturn(Stream.of(event));

    metricUsageCollector.collectHour(accountServiceInventory, OffsetDateTime.MIN, null);
    Host instance = accountServiceInventory.getServiceInstances().get(event.getInstanceId());
    assertNotNull(instance);
    assertEquals(BillingProvider.RED_HAT, instance.getBillingProvider());
  }

  @Test
  void testInstanceHasOrgIdSet() {
    Measurement measurement =
        new Measurement().withUom(MetricIdUtils.getCores().toString()).withValue(42.0);
    Event event =
        createEvent()
            .withTimestamp(OffsetDateTime.parse("2021-02-26T00:00:00Z"))
            .withServiceType(SERVICE_TYPE)
            .withMeasurements(Collections.singletonList(measurement));

    AccountServiceInventory accountServiceInventory = createTestAccountServiceInventory();
    when(eventController.fetchEventsInTimeRangeByServiceType(any(), any(), any(), any(), any()))
        .thenReturn(Stream.of(event));

    metricUsageCollector.collectHour(accountServiceInventory, OffsetDateTime.MIN, null);
    Host instance = accountServiceInventory.getServiceInstances().get(event.getInstanceId());
    assertNotNull(instance);
    assertEquals("test-org", instance.getOrgId());
  }

  private static Event createEvent() {
    return createEvent(UUID.randomUUID().toString());
  }

  private static Event createEvent(String instanceId) {
    return (Event)
        new Event()
            .withEventId(UUID.randomUUID())
            .withAccountNumber("account123")
            .withOrgId("test-org")
            .withInstanceId(instanceId);
  }
}<|MERGE_RESOLUTION|>--- conflicted
+++ resolved
@@ -542,13 +542,9 @@
             });
 
     metricUsageCollector.collect(
-<<<<<<< HEAD
-        SERVICE_TYPE, "account123", "org123", new DateRange(eventDate, eventDate.plusHours(1)));
-=======
         SERVICE_TYPE,
         "org123",
-        new DateRange(instanceDate.minusHours(1), instanceDate.plusHours(1)));
->>>>>>> 6f90363c
+        new DateRange(eventDate, eventDate.plusHours(1)));
     assertEquals(
         Double.valueOf(42.0), activeInstance.getMonthlyTotal(monthId, MetricIdUtils.getCores()));
   }
@@ -598,13 +594,9 @@
             });
 
     metricUsageCollector.collect(
-<<<<<<< HEAD
-        SERVICE_TYPE, "account123", "org123", new DateRange(eventDate, eventDate.plusHours(1)));
-=======
         SERVICE_TYPE,
         "org123",
-        new DateRange(instanceDate.minusHours(1), instanceDate.plusHours(1)));
->>>>>>> 6f90363c
+        new DateRange(eventDate, eventDate.plusHours(1)));
     verify(eventController, times(1))
         .findFirstEventTimestampInRange("org123", SERVICE_TYPE, eventDate, eventDate.plusHours(1));
     assertEquals(
