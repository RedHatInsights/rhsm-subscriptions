/*
 * Copyright Red Hat, Inc.
 *
 * This program is free software: you can redistribute it and/or modify
 * it under the terms of the GNU General Public License as published by
 * the Free Software Foundation, either version 3 of the License, or
 * (at your option) any later version.
 *
 * This program is distributed in the hope that it will be useful,
 * but WITHOUT ANY WARRANTY; without even the implied warranty of
 * MERCHANTABILITY or FITNESS FOR A PARTICULAR PURPOSE.  See the
 * GNU General Public License for more details.
 *
 * You should have received a copy of the GNU General Public License
 * along with this program.  If not, see <https://www.gnu.org/licenses/>.
 *
 * Red Hat trademarks are not licensed under GPLv3. No permission is
 * granted to use or replicate Red Hat trademarks that are incorporated
 * in this software or its documentation.
 */
package org.candlepin.subscriptions.capacity;

import static org.hamcrest.MatcherAssert.assertThat;
import static org.hamcrest.Matchers.containsInAnyOrder;
import static org.junit.jupiter.api.Assertions.assertEquals;
import static org.junit.jupiter.api.Assertions.assertTrue;
import static org.mockito.ArgumentMatchers.*;
import static org.mockito.Mockito.*;

import java.time.OffsetDateTime;
import java.util.HashMap;
import java.util.HashSet;
import java.util.Map;
import java.util.Set;
import org.candlepin.subscriptions.capacity.files.ProductDenylist;
import org.candlepin.subscriptions.db.OfferingRepository;
import org.candlepin.subscriptions.db.SubscriptionRepository;
import org.candlepin.subscriptions.db.model.Offering;
import org.candlepin.subscriptions.db.model.Subscription;
import org.candlepin.subscriptions.db.model.SubscriptionMeasurementKey;
import org.candlepin.subscriptions.resource.ResourceUtils;
import org.junit.jupiter.api.AfterEach;
import org.junit.jupiter.api.Test;
import org.springframework.beans.factory.annotation.Autowired;
import org.springframework.boot.test.context.SpringBootTest;
import org.springframework.boot.test.mock.mockito.MockBean;
import org.springframework.data.domain.Page;
import org.springframework.data.domain.Sort;
import org.springframework.kafka.core.KafkaTemplate;
import org.springframework.test.context.ActiveProfiles;

@SpringBootTest
@ActiveProfiles({"capacity-ingress", "test"})
class CapacityReconciliationControllerTest {
  private static final String SOCKETS = "Sockets";
  private static final String CORES = "Cores";

  private static final OffsetDateTime NOW = OffsetDateTime.now();

  @Autowired CapacityReconciliationController capacityReconciliationController;

  @MockBean ProductDenylist denylist;

  @MockBean OfferingRepository offeringRepository;

  @MockBean SubscriptionRepository subscriptionRepository;

  @MockBean
  KafkaTemplate<String, ReconcileCapacityByOfferingTask> reconcileCapacityByOfferingKafkaTemplate;

  @AfterEach
  void afterEach() {
    reset(subscriptionRepository, offeringRepository, denylist);
  }

  private static Map<SubscriptionMeasurementKey, Double> createMeasurement(
      Subscription newSubscription, String measurementType, String metricId, double value) {
    var m = new HashMap<SubscriptionMeasurementKey, Double>();

    SubscriptionMeasurementKey mk =
        SubscriptionMeasurementKey.builder()
            .measurementType(measurementType)
            .metricId(metricId)
            .build();

    m.put(mk, value);

    return m;
  }

  @Test
  void shouldAddNewMeasurementsAndProductIdsIfNotAlreadyExisting() {
    Set<String> productIds = Set.of("RHEL");
    Offering offering =
        Offering.builder()
            .productIds(Set.of(45))
            .cores(42)
            .hypervisorCores(43)
            .sockets(44)
            .hypervisorSockets(45)
            .sku("MCT3718")
            .productTags(productIds)
            .build();

    Subscription newSubscription = createSubscription("456", 10);
    newSubscription.setOffering(offering);

    when(denylist.productIdMatches(any())).thenReturn(false);
<<<<<<< HEAD
    when(capacityProductExtractor.getProducts(
            offering.getProductIdsAsStrings(), offering.isMigrationOffering()))
        .thenReturn(new HashSet<>(productIds));
=======
>>>>>>> e9976e1c

    capacityReconciliationController.reconcileCapacityForSubscription(newSubscription);

    var measurements = newSubscription.getSubscriptionMeasurements();

    Map<SubscriptionMeasurementKey, Double> expectedMeasurements = new HashMap<>();

    expectedMeasurements.putAll(createMeasurement(newSubscription, "PHYSICAL", CORES, 420.0));
    expectedMeasurements.putAll(createMeasurement(newSubscription, "HYPERVISOR", CORES, 430.0));
    expectedMeasurements.putAll(createMeasurement(newSubscription, "PHYSICAL", SOCKETS, 440.0));
    expectedMeasurements.putAll(createMeasurement(newSubscription, "HYPERVISOR", SOCKETS, 450.0));

    assertEquals(expectedMeasurements, measurements);

    assertThat(newSubscription.getSubscriptionProductIds(), containsInAnyOrder("RHEL"));
  }

  @Test
  void shouldUpdateCapacitiesIfThereAreChanges() {

    Set<String> productIds = Set.of("RHEL", "RHEL Workstation");
    Offering updatedOffering =
        Offering.builder()
            .productIds(Set.of(45, 25))
            .sku("MCT3718")
            .cores(20)
            .sockets(40)
            .productTags(productIds)
            .build();

    Subscription updatedSubscription = createSubscription("456", 10);

    var measurements = new HashMap<>(updatedSubscription.getSubscriptionMeasurements());

    measurements.putAll(createMeasurement(updatedSubscription, "PHYSICAL", SOCKETS, 15.0));
    measurements.putAll(createMeasurement(updatedSubscription, "PHYSICAL", CORES, 10.0));

    updatedSubscription.setSubscriptionMeasurements(measurements);

    var updatedProductIds = new HashSet<>(updatedSubscription.getSubscriptionProductIds());
    updatedProductIds.add("RHEL");
    updatedSubscription.setSubscriptionProductIds(updatedProductIds);
    updatedSubscription.setOffering(updatedOffering);

    when(denylist.productIdMatches(any())).thenReturn(false);
<<<<<<< HEAD
    when(capacityProductExtractor.getProducts(
            updatedOffering.getProductIdsAsStrings(), updatedOffering.isMigrationOffering()))
        .thenReturn(productIds);
=======
>>>>>>> e9976e1c

    capacityReconciliationController.reconcileCapacityForSubscription(updatedSubscription);

    var expectedMeasurements = new HashMap<>();
    expectedMeasurements.putAll(createMeasurement(updatedSubscription, "PHYSICAL", SOCKETS, 400.0));
    expectedMeasurements.putAll(createMeasurement(updatedSubscription, "PHYSICAL", CORES, 200.0));

    assertEquals(updatedSubscription.getSubscriptionMeasurements(), expectedMeasurements);
    assertEquals(updatedSubscription.getSubscriptionProductIds(), productIds);
  }

  @Test
  void shouldRemoveAllCapacitiesWhenProductIsOnDenylist() {
    Set<String> productIds = Set.of("RHEL", "RHEL Workstation");
    Offering updatedOffering =
        Offering.builder()
            .productIds(Set.of(45, 25))
            .sku("MCT3718")
            .cores(20)
            .sockets(40)
            .productTags(productIds)
            .build();

    Subscription updatedSubscription = createSubscription("456", 10);

    var newMeasurements = new HashMap<>(updatedSubscription.getSubscriptionMeasurements());

    newMeasurements.putAll(createMeasurement(updatedSubscription, "PHYSICAL", SOCKETS, 15.0));
    newMeasurements.putAll(createMeasurement(updatedSubscription, "PHYSICAL", CORES, 10.0));

    updatedSubscription.setSubscriptionMeasurements(newMeasurements);

    var newProductIds = new HashSet<>(updatedSubscription.getSubscriptionProductIds());
    newProductIds.add("RHEL");

    updatedSubscription.setSubscriptionProductIds(newProductIds);
    updatedSubscription.setOffering(updatedOffering);

    when(denylist.productIdMatches(any())).thenReturn(true);
<<<<<<< HEAD
    when(capacityProductExtractor.getProducts(
            updatedOffering.getProductIdsAsStrings(), updatedOffering.isMigrationOffering()))
        .thenReturn(productIds);
=======
>>>>>>> e9976e1c

    capacityReconciliationController.reconcileCapacityForSubscription(updatedSubscription);

    assertTrue(updatedSubscription.getSubscriptionMeasurements().isEmpty());
    assertTrue(updatedSubscription.getSubscriptionProductIds().isEmpty());
  }

  @Test
  void shouldAddNewCapacitiesAndRemoveAllStaleCapacities() {
    Set<String> productIds = Set.of("RHEL");
    Offering offering =
        Offering.builder()
            .productIds(Set.of(45))
            .sku("MCT3718")
            .cores(42)
            .productTags(productIds)
            .build();
    Subscription subscription = createSubscription("456", 10);
    Set<String> staleProductIds = Set.of("STALE RHEL", "STALE RHEL Workstation");

    var newSubscriptionProductIds = new HashSet<>(subscription.getSubscriptionProductIds());
    newSubscriptionProductIds.addAll(staleProductIds);

    subscription.setSubscriptionProductIds(newSubscriptionProductIds);

    var newSubscriptionMeasurements = new HashMap<>(subscription.getSubscriptionMeasurements());

    newSubscriptionMeasurements.putAll(createMeasurement(subscription, "PHYSICAL", CORES, 10.0));
    newSubscriptionMeasurements.putAll(createMeasurement(subscription, "PHYSICAL", SOCKETS, 15.0));

    subscription.setSubscriptionMeasurements(newSubscriptionMeasurements);
    subscription.setOffering(offering);

    when(denylist.productIdMatches(any())).thenReturn(false);
<<<<<<< HEAD
    when(capacityProductExtractor.getProducts(
            offering.getProductIdsAsStrings(), offering.isMigrationOffering()))
        .thenReturn(productIds);
=======
>>>>>>> e9976e1c

    capacityReconciliationController.reconcileCapacityForSubscription(subscription);

    var expectedMeasurements =
        new HashMap<>(createMeasurement(subscription, "PHYSICAL", CORES, 420.0));
    assertEquals(expectedMeasurements, subscription.getSubscriptionMeasurements());
    assertEquals(Set.of("RHEL"), subscription.getSubscriptionProductIds());
  }

  @Test
  void shouldReconcileCapacityWithinLimitForOrgAndQueueTaskForNext() {

    Offering offering = Offering.builder().productIds(Set.of(45)).sku("MCT3718").build();

    Page<Subscription> subscriptions = mock(Page.class);
    when(subscriptions.hasNext()).thenReturn(true);

    when(subscriptionRepository.findByOfferingSku(
            "MCT3718", ResourceUtils.getPageable(0, 2, Sort.by("subscriptionId"))))
        .thenReturn(subscriptions);
    capacityReconciliationController.reconcileCapacityForOffering(offering.getSku(), 0, 2);
    verify(reconcileCapacityByOfferingKafkaTemplate)
        .send(
            "platform.rhsm-subscriptions.capacity-reconcile",
            ReconcileCapacityByOfferingTask.builder().sku("MCT3718").offset(2).limit(2).build());
  }

  @Test
  void enqueueShouldOnlyCreateKafkaMessage() {
    // Some clients (example, OfferingSyncController) should not wait for capacities to reconcile.
    // In that case, the client should be able to enqueue the first capacity reconciliation page,
    // rather than have it be worked on immediately.
    capacityReconciliationController.enqueueReconcileCapacityForOffering("MCT3718");
    verify(reconcileCapacityByOfferingKafkaTemplate)
        .send(
            "platform.rhsm-subscriptions.capacity-reconcile",
            ReconcileCapacityByOfferingTask.builder().sku("MCT3718").offset(0).limit(100).build());
    verifyNoInteractions(subscriptionRepository);
  }

  @Test
  void shouldNotAttemptToCreateDuplicateMeasurementsWhenNoChanges() {
    Set<String> productIds = Set.of("RHEL");
    Offering offering =
        Offering.builder()
            .productIds(Set.of(45))
            .sku("MCT3718")
            .cores(42)
            .productTags(productIds)
            .build();
    Subscription subscription = createSubscription("456", 1);

    var newMeasurements = new HashMap<>(subscription.getSubscriptionMeasurements());

    newMeasurements.putAll(createMeasurement(subscription, "PHYSICAL", CORES, 42.0));
    subscription.setSubscriptionMeasurements(newMeasurements);

    subscription.setOffering(offering);

    when(denylist.productIdMatches(any())).thenReturn(false);
<<<<<<< HEAD
    when(capacityProductExtractor.getProducts(
            offering.getProductIdsAsStrings(), offering.isMigrationOffering()))
        .thenReturn(productIds);
=======
>>>>>>> e9976e1c

    capacityReconciliationController.reconcileCapacityForSubscription(subscription);

    var expectedMeasurements =
        new HashMap<>(createMeasurement(subscription, "PHYSICAL", CORES, 42.0));

    assertEquals(subscription.getSubscriptionMeasurements(), expectedMeasurements);
  }

  private Subscription createSubscription(String subId, int quantity) {
    return Subscription.builder()
        .orgId("123")
        .subscriptionId(subId)
        .quantity(quantity)
        .startDate(NOW)
        .endDate(NOW.plusDays(30))
        .build();
  }
}<|MERGE_RESOLUTION|>--- conflicted
+++ resolved
@@ -106,12 +106,6 @@
     newSubscription.setOffering(offering);
 
     when(denylist.productIdMatches(any())).thenReturn(false);
-<<<<<<< HEAD
-    when(capacityProductExtractor.getProducts(
-            offering.getProductIdsAsStrings(), offering.isMigrationOffering()))
-        .thenReturn(new HashSet<>(productIds));
-=======
->>>>>>> e9976e1c
 
     capacityReconciliationController.reconcileCapacityForSubscription(newSubscription);
 
@@ -157,12 +151,6 @@
     updatedSubscription.setOffering(updatedOffering);
 
     when(denylist.productIdMatches(any())).thenReturn(false);
-<<<<<<< HEAD
-    when(capacityProductExtractor.getProducts(
-            updatedOffering.getProductIdsAsStrings(), updatedOffering.isMigrationOffering()))
-        .thenReturn(productIds);
-=======
->>>>>>> e9976e1c
 
     capacityReconciliationController.reconcileCapacityForSubscription(updatedSubscription);
 
@@ -202,12 +190,6 @@
     updatedSubscription.setOffering(updatedOffering);
 
     when(denylist.productIdMatches(any())).thenReturn(true);
-<<<<<<< HEAD
-    when(capacityProductExtractor.getProducts(
-            updatedOffering.getProductIdsAsStrings(), updatedOffering.isMigrationOffering()))
-        .thenReturn(productIds);
-=======
->>>>>>> e9976e1c
 
     capacityReconciliationController.reconcileCapacityForSubscription(updatedSubscription);
 
@@ -242,12 +224,6 @@
     subscription.setOffering(offering);
 
     when(denylist.productIdMatches(any())).thenReturn(false);
-<<<<<<< HEAD
-    when(capacityProductExtractor.getProducts(
-            offering.getProductIdsAsStrings(), offering.isMigrationOffering()))
-        .thenReturn(productIds);
-=======
->>>>>>> e9976e1c
 
     capacityReconciliationController.reconcileCapacityForSubscription(subscription);
 
@@ -308,12 +284,6 @@
     subscription.setOffering(offering);
 
     when(denylist.productIdMatches(any())).thenReturn(false);
-<<<<<<< HEAD
-    when(capacityProductExtractor.getProducts(
-            offering.getProductIdsAsStrings(), offering.isMigrationOffering()))
-        .thenReturn(productIds);
-=======
->>>>>>> e9976e1c
 
     capacityReconciliationController.reconcileCapacityForSubscription(subscription);
 
