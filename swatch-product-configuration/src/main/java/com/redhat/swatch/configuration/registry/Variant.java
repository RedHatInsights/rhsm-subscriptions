--- conflicted
+++ resolved
@@ -20,6 +20,7 @@
  */
 package com.redhat.swatch.configuration.registry;
 
+import com.redhat.swatch.configuration.util.ProductTagLookupParams;
 import jakarta.validation.constraints.NotEmpty;
 import jakarta.validation.constraints.NotNull;
 import java.util.HashSet;
@@ -48,18 +49,10 @@
 
   @NotNull @NotEmpty private String tag; // required
   @Builder.Default private Boolean isMigrationProduct = false;
-
-<<<<<<< HEAD
   @Builder.Default private Set<String> roles = new HashSet<>();
   @Builder.Default private Set<String> engineeringIds = new HashSet<>();
   @Builder.Default private Set<String> productNames = new HashSet<>();
-=======
-  @Builder.Default private List<String> roles = new ArrayList<>();
-  @Builder.Default private List<String> engineeringIds = new ArrayList<>();
-  @Builder.Default private List<String> productNames = new ArrayList<>();
-  @Builder.Default private List<String> additionalTags = new ArrayList<>();
   private String level2;
->>>>>>> 4d8f875d
 
   protected static Set<Variant> findByRole(
       String role, boolean isMigrationProduct, boolean isMetered) {
